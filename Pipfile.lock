{
    "_meta": {
        "hash": {
<<<<<<< HEAD
            "sha256": "512e3685b51ab836984edfe75af0760ec9abb88e0e902d0cea7eebea74275fe6"
=======
            "sha256": "4824969533b567e06ed0c8721cda4da63bcdca46a0155cf032ce44c0d8bea8e1"
>>>>>>> 50b2871f
        },
        "pipfile-spec": 6,
        "requires": {
            "python_version": "3"
        },
        "sources": [
            {
                "name": "pypi",
                "url": "https://pypi.python.org/simple",
                "verify_ssl": true
            }
        ]
    },
    "default": {
        "appdirs": {
            "hashes": [
                "sha256:9e5896d1372858f8dd3344faf4e5014d21849c756c8d5701f78f8a103b372d92",
                "sha256:d8b24664561d0d34ddfaec54636d502d7cea6e29c3eaf68f3df6180863e2166e"
            ],
            "index": "pypi",
            "version": "==1.4.3"
        },
        "argh": {
            "hashes": [
                "sha256:a9b3aaa1904eeb78e32394cd46c6f37ac0fb4af6dc488daa58971bdc7d7fcaf3",
                "sha256:e9535b8c84dc9571a48999094fda7f33e63c3f1b74f3e5f3ac0105a58405bb65"
            ],
            "version": "==0.26.2"
        },
        "asn1crypto": {
            "hashes": [
                "sha256:2f1adbb7546ed199e3c90ef23ec95c5cf3585bac7d11fb7eb562a3fe89c64e87",
                "sha256:9d5c20441baf0cb60a4ac34cc447c6c189024b6b4c6cd7877034f4965c464e49"
            ],
            "version": "==0.24.0"
        },
        "attrdict": {
            "hashes": [
                "sha256:35c90698b55c683946091177177a9e9c0713a0860f0e049febd72649ccd77b70",
                "sha256:9432e3498c74ff7e1b20b3d93b45d766b71cbffa90923496f82c4ae38b92be34"
            ],
            "version": "==2.0.1"
        },
        "attrs": {
            "hashes": [
                "sha256:69c0dbf2ed392de1cb5ec704444b08a5ef81680a61cb899dc08127123af36a79",
                "sha256:f0b870f674851ecbfbbbd364d6b5cbdff9dcedbc7f3f5e18a6891057f21fe399"
            ],
            "version": "==19.1.0"
        },
        "autobahn": {
            "hashes": [
                "sha256:70a221d5e01923ea81457de04a3270ea2de376a759345ec4e8693db216c603a9",
                "sha256:87390895ae79482a00470b7bdbcc8e967e12168349f51ab347aa25b3019e0e6c"
            ],
            "version": "==19.3.2"
        },
        "automat": {
            "hashes": [
                "sha256:cbd78b83fa2d81fe2a4d23d258e1661dd7493c9a50ee2f1a5b2cac61c1793b0e",
                "sha256:fdccab66b68498af9ecfa1fa43693abe546014dd25cf28543cbe9d1334916a58"
            ],
            "version": "==0.7.0"
        },
        "boto3": {
            "hashes": [
<<<<<<< HEAD
                "sha256:52a93f08096199b83eb8de787230dd65523fe21bf87e76fc15bdc2d0150655d4",
                "sha256:9bd71622338f007f22c1192ecf8518bb5d5e3f0840adfeac847d40c18004b71d"
            ],
            "index": "pypi",
            "version": "==1.9.109"
        },
        "botocore": {
            "hashes": [
                "sha256:2da1a61785dde17b3bb18deb8e5fdfdd096033f5c3860c2a9117318af3969b2a",
                "sha256:85c063a49cd24a8bf0c560b39d2738943c2adb48299ac42e283c243d78d63719"
            ],
            "version": "==1.12.109"
=======
                "sha256:25bf66529b94fc9b89928fd5fd004d4a15c7e9603b44692e9652b8fc526699c3",
                "sha256:60b6f8ce0f2213b070ad67851466b7e8467061efe9536df467f61402c2110a9f"
            ],
            "index": "pypi",
            "version": "==1.9.119"
        },
        "botocore": {
            "hashes": [
                "sha256:22e8c1a52aea4511a276926400bc2a2209c6cd96e75d144696c5e5b405775914",
                "sha256:92e8cf18e220aadef3db0ef724537a8b3414f2836d99a972e09b9c9bd4001295"
            ],
            "version": "==1.12.119"
>>>>>>> 50b2871f
        },
        "bytestring-splitter": {
            "hashes": [
                "sha256:708f70a171fbd5d28f8374e18b8fe00d931bdc908069611cb866397a8fbb34e5",
                "sha256:a681e2fc5a6bd8b083ce740fc4353b34492af63d0891e59c05cd0300f79f91d8"
            ],
            "index": "pypi",
            "version": "==1.0.0a4"
        },
        "certifi": {
            "hashes": [
                "sha256:59b7658e26ca9c7339e00f8f4636cdfe59d34fa37b9b04f6f9e9926b3cece1a5",
                "sha256:b26104d6835d1f5e49452a26eb2ff87fe7090b89dfcaee5ea2212697e1e1d7ae"
            ],
            "version": "==2019.3.9"
        },
        "cffi": {
            "hashes": [
                "sha256:00b97afa72c233495560a0793cdc86c2571721b4271c0667addc83c417f3d90f",
                "sha256:0ba1b0c90f2124459f6966a10c03794082a2f3985cd699d7d63c4a8dae113e11",
                "sha256:0bffb69da295a4fc3349f2ec7cbe16b8ba057b0a593a92cbe8396e535244ee9d",
                "sha256:21469a2b1082088d11ccd79dd84157ba42d940064abbfa59cf5f024c19cf4891",
                "sha256:2e4812f7fa984bf1ab253a40f1f4391b604f7fc424a3e21f7de542a7f8f7aedf",
                "sha256:2eac2cdd07b9049dd4e68449b90d3ef1adc7c759463af5beb53a84f1db62e36c",
                "sha256:2f9089979d7456c74d21303c7851f158833d48fb265876923edcb2d0194104ed",
                "sha256:3dd13feff00bddb0bd2d650cdb7338f815c1789a91a6f68fdc00e5c5ed40329b",
                "sha256:4065c32b52f4b142f417af6f33a5024edc1336aa845b9d5a8d86071f6fcaac5a",
                "sha256:51a4ba1256e9003a3acf508e3b4f4661bebd015b8180cc31849da222426ef585",
                "sha256:59888faac06403767c0cf8cfb3f4a777b2939b1fbd9f729299b5384f097f05ea",
                "sha256:59c87886640574d8b14910840327f5cd15954e26ed0bbd4e7cef95fa5aef218f",
                "sha256:610fc7d6db6c56a244c2701575f6851461753c60f73f2de89c79bbf1cc807f33",
                "sha256:70aeadeecb281ea901bf4230c6222af0248c41044d6f57401a614ea59d96d145",
                "sha256:71e1296d5e66c59cd2c0f2d72dc476d42afe02aeddc833d8e05630a0551dad7a",
                "sha256:8fc7a49b440ea752cfdf1d51a586fd08d395ff7a5d555dc69e84b1939f7ddee3",
                "sha256:9b5c2afd2d6e3771d516045a6cfa11a8da9a60e3d128746a7fe9ab36dfe7221f",
                "sha256:9c759051ebcb244d9d55ee791259ddd158188d15adee3c152502d3b69005e6bd",
                "sha256:b4d1011fec5ec12aa7cc10c05a2f2f12dfa0adfe958e56ae38dc140614035804",
                "sha256:b4f1d6332339ecc61275bebd1f7b674098a66fea11a00c84d1c58851e618dc0d",
                "sha256:c030cda3dc8e62b814831faa4eb93dd9a46498af8cd1d5c178c2de856972fd92",
                "sha256:c2e1f2012e56d61390c0e668c20c4fb0ae667c44d6f6a2eeea5d7148dcd3df9f",
                "sha256:c37c77d6562074452120fc6c02ad86ec928f5710fbc435a181d69334b4de1d84",
                "sha256:c8149780c60f8fd02752d0429246088c6c04e234b895c4a42e1ea9b4de8d27fb",
                "sha256:cbeeef1dc3c4299bd746b774f019de9e4672f7cc666c777cd5b409f0b746dac7",
                "sha256:e113878a446c6228669144ae8a56e268c91b7f1fafae927adc4879d9849e0ea7",
                "sha256:e21162bf941b85c0cda08224dade5def9360f53b09f9f259adb85fc7dd0e7b35",
                "sha256:fb6934ef4744becbda3143d30c6604718871495a5e36c408431bf33d9c146889"
            ],
            "version": "==1.12.2"
        },
        "chardet": {
            "hashes": [
                "sha256:84ab92ed1c4d4f16916e05906b6b75a6c0fb5db821cc65e70cbd64a3e2a5eaae",
                "sha256:fc323ffcaeaed0e0a02bf4d117757b98aed530d9ed4531e3e15460124c106691"
            ],
            "version": "==3.0.4"
        },
        "click": {
            "hashes": [
                "sha256:2335065e6395b9e67ca716de5f7526736bfa6ceead690adf616d925bdc622b13",
                "sha256:5b94b49521f6456670fdb30cd82a4eca9412788a93fa6dd6df72c94d5a8ff2d7"
            ],
            "index": "pypi",
            "version": "==7.0"
        },
        "coincurve": {
            "hashes": [
                "sha256:0b814c5b4d3292a5dc96c1590099f5bf4c76d72c5db5f9486159e8d7346d659c",
                "sha256:0c90bf50d282480eb27425d7fb6f5123ff8f437ce20379717667e05650963749",
                "sha256:0ff230a13a8b39c43ddd9a2af39bfb7361e1db757e3ea317abb6b9f06ba888b8",
                "sha256:20e64e3b0730acf2e15cd4db210ac6b6c14876ad0c5ce97b75df0154e6b5e103",
                "sha256:2a5686285b2c28529825af7f50da0f64974c5ea21e60456dfc69d2bb5d9b0c43",
                "sha256:2b48ea374447ffcaf0adfd1475e32f64d0ca2c2715e3510e6485039ed6cdb4c8",
                "sha256:2bdc97ca8e95ee527639be9ed00f425d71f128d5b8af1681f0b53535e05d6804",
                "sha256:55241fdd39892423b756198ff91ecb8ea060f8014d356d6c5424d978474a9302",
                "sha256:586d35dc1fc421ba6e9f7333c667d413182a27a98741b5dfa6f738d3ab7e6df0",
                "sha256:813b0b2cc3fe2bce492bfaf7af16c04d2b273eba8b8a128932fa4b7c25e4986b",
                "sha256:ab10cda541727447d1b205c779763acff546307587d8f83b2c5662eee822a757",
                "sha256:bd8fd5ba01c749f7fc5429ae0a0168ab2178fd58842bd39452003fb5a83518b8",
                "sha256:c6495bcceb1abce6ae0ae03752e277ab998d4de159689f48ffa1d62a90da72fc",
                "sha256:e6e9dfa2745d7550af39bbfa5bf882245be728b4b1e5da416e7e3a7286c50768",
                "sha256:e842c7c157ce6a2a33bbf0e366100e6a361ee5d0fbc15f23458fb85464699120",
                "sha256:f5a88df08b2c90551eb94ed0274b349ac31afbf5d7b209aa8d9e0408e88d5879",
                "sha256:fdfd4726d16fcb72593d149af49b25fef1c44d37414de4fba75adb0e2075c925"
            ],
            "index": "pypi",
            "version": "==11.0.0"
        },
        "colorama": {
            "hashes": [
                "sha256:05eed71e2e327246ad6b38c540c4a3117230b19679b875190486ddd2d721422d",
                "sha256:f8ac84de7840f5b9c4e3347b3c1eaa50f7e49c2b07596221daec5edaabbd7c48"
            ],
            "index": "pypi",
            "version": "==0.4.1"
        },
        "constant-sorrow": {
            "hashes": [
                "sha256:0ab5ddacde6484e986703a523b721517b7230e395d2bfddea5eced7153acbf9c",
                "sha256:8ff487bbc15d4ddcae7f0f745c56494f4267e90b20b19102d81b390803e14ded"
            ],
            "index": "pypi",
            "version": "==0.1.0a8"
        },
        "constantly": {
            "hashes": [
                "sha256:586372eb92059873e29eba4f9dec8381541b4d3834660707faf8ba59146dfc35",
                "sha256:dd2fa9d6b1a51a83f0d7dd76293d734046aa176e384bf6e33b7e44880eb37c5d"
            ],
            "version": "==15.1.0"
        },
        "cryptography": {
            "hashes": [
                "sha256:066f815f1fe46020877c5983a7e747ae140f517f1b09030ec098503575265ce1",
                "sha256:210210d9df0afba9e000636e97810117dc55b7157c903a55716bb73e3ae07705",
                "sha256:26c821cbeb683facb966045e2064303029d572a87ee69ca5a1bf54bf55f93ca6",
                "sha256:2afb83308dc5c5255149ff7d3fb9964f7c9ee3d59b603ec18ccf5b0a8852e2b1",
                "sha256:2db34e5c45988f36f7a08a7ab2b69638994a8923853dec2d4af121f689c66dc8",
                "sha256:409c4653e0f719fa78febcb71ac417076ae5e20160aec7270c91d009837b9151",
                "sha256:45a4f4cf4f4e6a55c8128f8b76b4c057027b27d4c67e3fe157fa02f27e37830d",
                "sha256:48eab46ef38faf1031e58dfcc9c3e71756a1108f4c9c966150b605d4a1a7f659",
                "sha256:6b9e0ae298ab20d371fc26e2129fd683cfc0cfde4d157c6341722de645146537",
                "sha256:6c4778afe50f413707f604828c1ad1ff81fadf6c110cb669579dea7e2e98a75e",
                "sha256:8c33fb99025d353c9520141f8bc989c2134a1f76bac6369cea060812f5b5c2bb",
                "sha256:9873a1760a274b620a135054b756f9f218fa61ca030e42df31b409f0fb738b6c",
                "sha256:9b069768c627f3f5623b1cbd3248c5e7e92aec62f4c98827059eed7053138cc9",
                "sha256:9e4ce27a507e4886efbd3c32d120db5089b906979a4debf1d5939ec01b9dd6c5",
                "sha256:acb424eaca214cb08735f1a744eceb97d014de6530c1ea23beb86d9c6f13c2ad",
                "sha256:c8181c7d77388fe26ab8418bb088b1a1ef5fde058c6926790c8a0a3d94075a4a",
                "sha256:d4afbb0840f489b60f5a580a41a1b9c3622e08ecb5eec8614d4fb4cd914c4460",
                "sha256:d9ed28030797c00f4bc43c86bf819266c76a5ea61d006cd4078a93ebf7da6bfd",
                "sha256:e603aa7bb52e4e8ed4119a58a03b60323918467ef209e6ff9db3ac382e5cf2c6"
            ],
            "index": "pypi",
            "version": "==2.6.1"
        },
        "cytoolz": {
            "hashes": [
                "sha256:84cc06fa40aa310f2df79dd440fc5f84c3e20f01f9f7783fc9c38d0a11ba00e5"
            ],
            "markers": "implementation_name == 'cpython'",
            "version": "==0.9.0.1"
        },
        "dateparser": {
            "hashes": [
                "sha256:42d51be54e74a8e80a4d76d1fa6e4edd997098fce24ad2d94a2eab5ef247193e",
                "sha256:78124c458c461ea7198faa3c038f6381f37588b84bb42740e91a4cbd260b1d09"
            ],
            "version": "==0.7.1"
        },
        "docutils": {
            "hashes": [
                "sha256:02aec4bd92ab067f6ff27a38a38a41173bf01bed8f89157768c1573f53e474a6",
                "sha256:51e64ef2ebfb29cae1faa133b3710143496eca21c530f3f71424d77687764274",
                "sha256:7a4bd47eaf6596e1295ecb11361139febe29b084a87bf005bf899f9a42edc3c6"
            ],
            "version": "==0.14"
        },
        "eth-abi": {
            "hashes": [
                "sha256:ba9d450c1b1e88d8f127cef8f12dfac2bb84b718effad945f5d7a45a3eb77f46",
                "sha256:da6af4433899456f123b3824356d21daea036a51dd93011da1c57bce46649451"
            ],
            "version": "==2.0.0b6"
        },
        "eth-account": {
            "hashes": [
                "sha256:3b5b1735db5736c9bb59786256edb0e18ea912f0a3d835611abb0266aa71c0d1",
                "sha256:63d782e7d0db455d13b5d6f18df790895072fde49ed00f1c176ae11dfa87251b"
            ],
            "version": "==0.3.0"
        },
        "eth-bloom": {
            "hashes": [
                "sha256:7946722121f40d76aba2a148afe5edde714d119c7d698ddd0ef4d5a1197c3765",
                "sha256:89d415710af1480683226e95805519f7c79b7244a3ca8d5287684301c7cee3de"
            ],
            "version": "==1.0.3"
        },
        "eth-hash": {
            "extras": [
                "pycryptodome",
                "pysha3"
            ],
            "hashes": [
                "sha256:1b9cb34dd3cd99c85c2bd6a1420ceae39a2eee8bf080efd264bcda8be3edecc8",
                "sha256:499dc02d098f69856d1a6dd005529c16174157d4fb2a9fe20c41f69e39f8f176"
            ],
            "version": "==0.2.0"
        },
        "eth-keyfile": {
            "hashes": [
                "sha256:70d734af17efdf929a90bb95375f43522be4ed80c3b9e0a8bca575fb11cd1159",
                "sha256:939540efb503380bc30d926833e6a12b22c6750de80feef3720d79e5a79de47d"
            ],
            "version": "==0.5.1"
        },
        "eth-keys": {
            "hashes": [
                "sha256:18f2b30fe54ad9ff8a4517459012dfff1608f558d5ff24646c50e19fa5ec9183",
                "sha256:993e61f146a9b228b8762082230afdf516c1ac3f6bbcdd2a09a4823ff8106d49"
            ],
            "version": "==0.2.1"
        },
        "eth-rlp": {
            "hashes": [
                "sha256:05d8456981d85e16a9afa57f2f2c3356af5d1c49499cc8512cfcdc034b90dde5",
                "sha256:a94744c207ea731a7266bd0894179dc6e51a6a8965316000c8e823b5d7e07694"
            ],
            "version": "==0.1.2"
        },
        "eth-tester": {
            "hashes": [
                "sha256:1ebe506fb25550c966f59a8ab1f6e8de0c01c062d6e3caf141f410ec02a34c5b",
                "sha256:5b7309609b9d642b6843951024e8602c3ef065abbc54f43c92520b86ff79c603"
            ],
            "index": "pypi",
            "version": "==0.1.0b37"
        },
        "eth-typing": {
            "hashes": [
                "sha256:164d5fb164636b62a5729557953edfadc91e4f1b055cd591cace24913a917764",
                "sha256:901fcda2ab7cb4d92314484ce4730b6e02f1fccd97d3e20f72a9bdb531624c45"
            ],
            "version": "==2.1.0"
        },
        "eth-utils": {
            "hashes": [
                "sha256:76f7797d3ed67821dbc92931f5b7e6b4bccdd5d3407b316bd1df882f2b55c28f",
                "sha256:f11f046fef99e63f2cfe7663531c9a13ed0be6c01879f1a6151dc104eeebdfcf"
            ],
            "version": "==1.4.1"
        },
        "ethpm": {
            "hashes": [
                "sha256:130be0f273c3bed024e814faa001c57f39b1354f9ada21df5004461de2dbd1be",
                "sha256:d49ebd311881d9897de2ba47cd28dbaac1d6169ca9ae7024b02399ac02a66684"
            ],
            "version": "==0.1.4a12"
        },
        "flask": {
            "hashes": [
                "sha256:2271c0070dbcb5275fad4a82e29f23ab92682dc45f9dfbc22c02ba9b9322ce48",
                "sha256:a080b744b7e345ccfcbc77954861cb05b3c63786e93f2b3875e0913d44b43f05"
            ],
            "index": "pypi",
            "version": "==1.0.2"
        },
        "flask-limiter": {
            "hashes": [
                "sha256:8cce98dcf25bf2ddbb824c2b503b4fc8e1a139154240fd2c60d9306bad8a0db8"
            ],
            "index": "pypi",
            "version": "==1.0.1"
        },
        "flask-sqlalchemy": {
            "hashes": [
                "sha256:3bc0fac969dd8c0ace01b32060f0c729565293302f0c4269beed154b46bec50b",
                "sha256:5971b9852b5888655f11db634e87725a9031e170f37c0ce7851cf83497f56e53"
            ],
            "index": "pypi",
            "version": "==2.3.2"
        },
        "hendrix": {
            "hashes": [
                "sha256:2173ef4b733a6e1c08af02a57f0f8fe1adbb40a3d32ffbfd6ef86b4558413ade",
                "sha256:3eb78742383569276a1aec174a9ea92995dea177f0aa4173272b4a2a0c2e385b"
            ],
            "index": "pypi",
            "version": "==3.2.2"
        },
        "hexbytes": {
            "hashes": [
                "sha256:27cc227ae95fc20d44325ac0329a0293d656a05230da079650705030c7d7a819",
                "sha256:67e5608cb4a14d0a4ced058e595bb1f70c207ef2b5219fdc82af10e54bcf38de"
            ],
            "version": "==0.1.0"
        },
        "humanize": {
            "hashes": [
                "sha256:a43f57115831ac7c70de098e6ac46ac13be00d69abbf60bdcac251344785bb19"
            ],
            "version": "==0.5.1"
        },
        "hyperlink": {
            "hashes": [
                "sha256:98da4218a56b448c7ec7d2655cb339af1f7d751cf541469bb4fc28c4a4245b34",
                "sha256:f01b4ff744f14bc5d0a22a6b9f1525ab7d6312cb0ff967f59414bbac52f0a306"
            ],
            "version": "==18.0.0"
        },
        "idna": {
            "hashes": [
                "sha256:c357b3f628cf53ae2c4c05627ecc484553142ca23264e593d327bcde5e9c3407",
                "sha256:ea8b7f6188e6fa117537c3df7da9fc686d485087abf6ac197f9c46432f7e4a3c"
            ],
            "version": "==2.8"
        },
        "incremental": {
            "hashes": [
                "sha256:717e12246dddf231a349175f48d74d93e2897244939173b01974ab6661406b9f",
                "sha256:7b751696aaf36eebfab537e458929e194460051ccad279c72b755a167eebd4b3"
            ],
            "version": "==17.5.0"
        },
        "ipfsapi": {
            "hashes": [
                "sha256:45820cc8605894e78ad42b558f4627dc9dabb22dc86830f451a4648d28d669d5",
                "sha256:f2e7cc0c3f1f3b96730638072ab41ca76e1860a8b91fc5f815f66af886019f8e"
            ],
            "version": "==0.4.3"
        },
        "itsdangerous": {
            "hashes": [
                "sha256:321b033d07f2a4136d3ec762eac9f16a10ccd60f53c0c91af90217ace7ba1f19",
                "sha256:b12271b2047cb23eeb98c8b5622e2e5c5e9abd9784a153e9d8ef9cb4dd09d749"
            ],
            "version": "==1.1.0"
        },
        "jinja2": {
            "hashes": [
                "sha256:74c935a1b8bb9a3947c50a54766a969d4846290e1e788ea44c1392163723c3bd",
                "sha256:f84be1bb0040caca4cea721fcbbbbd61f9be9464ca236387158b0feea01914a4"
            ],
            "version": "==2.10"
        },
        "jmespath": {
            "hashes": [
                "sha256:3720a4b1bd659dd2eecad0666459b9788813e032b83e7ba58578e48254e0a0e6",
                "sha256:bde2aef6f44302dfb30320115b17d030798de8c4110e28d5cf6cf91a7a31074c"
            ],
            "version": "==0.9.4"
        },
        "jsonschema": {
            "hashes": [
                "sha256:000e68abd33c972a5248544925a0cae7d1125f9bf6c58280d37546b946769a08",
                "sha256:6ff5f3180870836cae40f06fa10419f557208175f13ad7bc26caa77beb1f6e02"
            ],
            "version": "==2.6.0"
        },
        "limits": {
            "hashes": [
                "sha256:9df578f4161017d79f5188609f1d65f6b639f8aad2914c3960c9252e56a0ff95",
                "sha256:a017b8d9e9da6761f4574642149c337f8f540d4edfe573fb91ad2c4001a2bc76"
            ],
            "version": "==1.3"
        },
        "lru-dict": {
            "hashes": [
                "sha256:365457660e3d05b76f1aba3e0f7fedbfcd6528e97c5115a351ddd0db488354cc"
            ],
            "version": "==1.1.6"
        },
        "markupsafe": {
            "hashes": [
                "sha256:00bc623926325b26bb9605ae9eae8a215691f33cae5df11ca5424f06f2d1f473",
                "sha256:09027a7803a62ca78792ad89403b1b7a73a01c8cb65909cd876f7fcebd79b161",
                "sha256:09c4b7f37d6c648cb13f9230d847adf22f8171b1ccc4d5682398e77f40309235",
                "sha256:1027c282dad077d0bae18be6794e6b6b8c91d58ed8a8d89a89d59693b9131db5",
                "sha256:24982cc2533820871eba85ba648cd53d8623687ff11cbb805be4ff7b4c971aff",
                "sha256:29872e92839765e546828bb7754a68c418d927cd064fd4708fab9fe9c8bb116b",
                "sha256:43a55c2930bbc139570ac2452adf3d70cdbb3cfe5912c71cdce1c2c6bbd9c5d1",
                "sha256:46c99d2de99945ec5cb54f23c8cd5689f6d7177305ebff350a58ce5f8de1669e",
                "sha256:500d4957e52ddc3351cabf489e79c91c17f6e0899158447047588650b5e69183",
                "sha256:535f6fc4d397c1563d08b88e485c3496cf5784e927af890fb3c3aac7f933ec66",
                "sha256:62fe6c95e3ec8a7fad637b7f3d372c15ec1caa01ab47926cfdf7a75b40e0eac1",
                "sha256:6dd73240d2af64df90aa7c4e7481e23825ea70af4b4922f8ede5b9e35f78a3b1",
                "sha256:717ba8fe3ae9cc0006d7c451f0bb265ee07739daf76355d06366154ee68d221e",
                "sha256:79855e1c5b8da654cf486b830bd42c06e8780cea587384cf6545b7d9ac013a0b",
                "sha256:7c1699dfe0cf8ff607dbdcc1e9b9af1755371f92a68f706051cc8c37d447c905",
                "sha256:88e5fcfb52ee7b911e8bb6d6aa2fd21fbecc674eadd44118a9cc3863f938e735",
                "sha256:8defac2f2ccd6805ebf65f5eeb132adcf2ab57aa11fdf4c0dd5169a004710e7d",
                "sha256:98c7086708b163d425c67c7a91bad6e466bb99d797aa64f965e9d25c12111a5e",
                "sha256:9add70b36c5666a2ed02b43b335fe19002ee5235efd4b8a89bfcf9005bebac0d",
                "sha256:9bf40443012702a1d2070043cb6291650a0841ece432556f784f004937f0f32c",
                "sha256:ade5e387d2ad0d7ebf59146cc00c8044acbd863725f887353a10df825fc8ae21",
                "sha256:b00c1de48212e4cc9603895652c5c410df699856a2853135b3967591e4beebc2",
                "sha256:b1282f8c00509d99fef04d8ba936b156d419be841854fe901d8ae224c59f0be5",
                "sha256:b2051432115498d3562c084a49bba65d97cf251f5a331c64a12ee7e04dacc51b",
                "sha256:ba59edeaa2fc6114428f1637ffff42da1e311e29382d81b339c1817d37ec93c6",
                "sha256:c8716a48d94b06bb3b2524c2b77e055fb313aeb4ea620c8dd03a105574ba704f",
                "sha256:cd5df75523866410809ca100dc9681e301e3c27567cf498077e8551b6d20e42f",
                "sha256:e249096428b3ae81b08327a63a485ad0878de3fb939049038579ac0ef61e17e7"
            ],
            "version": "==1.1.1"
        },
        "maya": {
            "hashes": [
                "sha256:7f53e06d5a123613dce7c270cbc647643a6942590dba7a19ec36194d0338c3f4",
                "sha256:fa90d8c6c9a730a7f740dec6e1c7d3da8ca10159e40bb843e4e72772f5e3a9a3"
            ],
            "index": "pypi",
            "version": "==0.6.1"
        },
        "msgpack-python": {
            "hashes": [
                "sha256:378cc8a6d3545b532dfd149da715abae4fda2a3adb6d74e525d0d5e51f46909b"
            ],
            "version": "==0.5.6"
        },
        "mypy-extensions": {
            "hashes": [
                "sha256:37e0e956f41369209a3d5f34580150bcacfabaa57b33a15c0b25f4b5725e0812",
                "sha256:b16cabe759f55e3409a7d231ebd2841378fb0c27a5d1994719e340e4f429ac3e"
            ],
            "version": "==0.4.1"
        },
        "parsimonious": {
            "hashes": [
                "sha256:3add338892d580e0cb3b1a39e4a1b427ff9f687858fdd61097053742391a9f6b"
            ],
            "version": "==0.8.1"
        },
        "pathtools": {
            "hashes": [
                "sha256:7c35c5421a39bb82e58018febd90e3b6e5db34c5443aaaf742b3f33d4655f1c0"
            ],
            "version": "==0.1.2"
        },
        "pendulum": {
            "hashes": [
                "sha256:0f43d963b27e92b04047ce8352e4c277db99f20d0b513df7d0ceafe674a2f727",
                "sha256:14e60d26d7400980123dbb6e3f2a90b70d7c18c63742ffe5bd6d6a643f8c6ef1",
                "sha256:5035a4e17504814a679f138374269cc7cc514aeac7ba6d9dc020abc224f25dbc",
                "sha256:8c0b3d655c1e9205d4dacf42fffc929cde3b19b5fb544a7f7561e6896eb8a000",
                "sha256:bfc7b33ae193a204ec0bec12ad0d2d3300cd7e51d91d992da525ba3b28f0d265",
                "sha256:cd70b75800439794e1ad8dbfa24838845e171918df81fa98b68d0d5a6f9b8bf2",
                "sha256:cf535d36c063575d4752af36df928882b2e0e31541b4482c97d63752785f9fcb"
            ],
            "version": "==2.0.4"
        },
        "protobuf": {
            "hashes": [
                "sha256:03666634d038e35d90155756914bc3a6316e8bcc0d300f3ee539e586889436b9",
                "sha256:049d5900e442d4cc0fd2afd146786b429151e2b29adebed28e6376026ab0ee0b",
                "sha256:0eb9e62a48cc818b1719b5035042310c7e4f57b01f5283b32998c68c2f1c6a7c",
                "sha256:255d10c2c9059964f6ebb5c900a830fc8a089731dda94a5cc873f673193d208b",
                "sha256:358cc59e4e02a15d3725f204f2eb5777fc10595e2d9a9c4c8d82292f49af6d41",
                "sha256:41f1b737d5f97f1e2af23d16fac6c0b8572f9c7ea73054f1258ca57f4f97cb80",
                "sha256:6a5129576a2cf925cd100e06ead5f9ae4c86db70a854fb91cedb8d680112734a",
                "sha256:80722b0d56dcb7ca8f75f99d8dadd7c7efd0d2265714d68f871ed437c32d82b3",
                "sha256:88a960e949ec356f7016d84f8262dcff2b842fca5355b4c1be759f5c103b19b3",
                "sha256:97872686223f47d95e914881cb0ca46e1bc622562600043da9edddcb54f2fe1e",
                "sha256:a1df9d22433ab44b7c7e0bd33817134832ae8a8f3d93d9b9719fc032c5b20e96",
                "sha256:ad385fbb9754023d17be14dd5aa67efff07f43c5df7f93118aef3c20e635ea19",
                "sha256:b2d5ee7ba5c03b735c02e6ae75fd4ff8c831133e7ca078f2963408dc7beac428",
                "sha256:c8c07cd8635d45b28ec53ee695e5ac8b0f9d9a4ae488a8d8ee168fe8fc75ba43",
                "sha256:d44ebc9838b183e8237e7507885d52e8d08c48fdc953fd4a7ee3e56cb9d20977",
                "sha256:dff97b0ee9256f0afdfc9eaa430736cdcdc18899d9a666658f161afd137cf93d",
                "sha256:e47d248d614c68e4b029442de212bdd4f6ae02ae36821de319ae90314ea2578c",
                "sha256:e650b521b429fed3d525428b1401a40051097a5a92c30076c91f36b31717e087"
            ],
            "version": "==3.7.0"
        },
        "py-ecc": {
            "hashes": [
                "sha256:2247996cf22c1126f4c9c852c9f2399d71a31e8263943a15d2b3270c7c586591",
                "sha256:6d4ced8b1f1a632ad3e2f4da73c1dfc5d41761da3b3208b0c570cb6f295138e0"
            ],
            "version": "==1.6.0"
        },
        "py-evm": {
            "hashes": [
                "sha256:3fe15579fdad78f0b5fadf01cf91bd01fe89fb12df593320211a54f327bb465d",
                "sha256:e474ae793743eec8cb1ade7119c3a1fdd1152070bfcf71233587d4e31046ba57"
            ],
            "index": "pypi",
            "version": "==0.2.0a39"
        },
        "py-geth": {
            "hashes": [
                "sha256:a33dbcf9a053da480d1ab2ee4a754970ea625869c27116d397b831116c17da37",
                "sha256:ab9ed996e1282dcb128e6749bb9db20f3139ae68894fbc5ecb9a7a56a5f0bc3e"
            ],
            "version": "==2.1.0"
        },
        "pyasn1": {
            "hashes": [
                "sha256:da2420fe13a9452d8ae97a0e478adde1dee153b11ba832a95b223a2ba01c10f7",
                "sha256:da6b43a8c9ae93bc80e2739efb38cc776ba74a886e3e9318d65fe81a8b8a2c6e"
            ],
            "version": "==0.4.5"
        },
        "pyasn1-modules": {
            "hashes": [
                "sha256:79580acf813e3b7d6e69783884e6e83ac94bf4617b36a135b85c599d8a818a7b",
                "sha256:a52090e8c5841ebbf08ae455146792d9ef3e8445b21055d3a3b7ed9c712b7c7c"
            ],
            "version": "==0.2.4"
        },
        "pychalk": {
            "hashes": [
                "sha256:f763275f6fa68835a30d22c2449f73724d569f33532a031d26e32edc604e7e39"
            ],
            "version": "==2.0.1"
        },
        "pycparser": {
            "hashes": [
                "sha256:a988718abfad80b6b157acce7bf130a30876d27603738ac39f140993246b25b3"
            ],
            "version": "==2.19"
        },
        "pycryptodome": {
            "hashes": [
                "sha256:06b779be9736710c109234f28ebef90ff6615c70c335e782d4f6d983c0c66b57",
                "sha256:0cfa2a1d9ec697b8924729e86443d2b8fd8dbad0ca4cd322e9507d8b77fb71a0",
                "sha256:0d6613ccd561eb6ef7029d59a47f58e63d840dcee0ed2eda19dafceaffe1e544",
                "sha256:0f37f03864dc05b70ce11c023dea78f6af4f19adb48651976d512ba4d7210942",
                "sha256:16f38a3d9735054cefaa0a5e272395aab585e7eb585cb1609cbea78e69a8da61",
                "sha256:1a222250e43f3c659b4ebd5df3e11c2f112aab6aef58e38af55ef5678b9f0636",
                "sha256:23df2d665c7f52ddf467d405de355b1ffbd08944442677bb072b33599748e09d",
                "sha256:624de350bc8f346da0f536b1dee6bd19b40c99fb783ba1ed09caceb783904fca",
                "sha256:733729141cf2e0706188f905fec9b27d40dd5a8e5ec232f95b82437e15c9ebf3",
                "sha256:737248b34df3231ba77fad50897a267cc0718a3ecd71b1eb9d92605a2d12d32e",
                "sha256:825af2416abf8be0441c2b632d4a0825ce96033cab36b0ea008a71afc7e6ca17",
                "sha256:8403b5adaabcaf7594331ce99a5eb834d0de5ce8f29d174db3f420b0fc450b77",
                "sha256:861442e3bc8680b47c7c9bfcd34fd9a3683cd179e3e4eaaba13c60af2ce3a8d6",
                "sha256:97e2fa022e2e92afbac4d9bc3c7263f7e6813b01b88398d7eb48dd000cfc81cb",
                "sha256:9f9b9dbabf286e35a6c4a3724fe48fe977acb0005aa6f08318960ac287108c1c",
                "sha256:a94ccb190cf8b1e0352d2b5f8984a44b3da0dfffdce21c4f3a6b8dc84d95e17a",
                "sha256:b9671b3ee8104deabee682f40540d65faf098bccb4d65bdd70eeccd87346856d",
                "sha256:be2403e4b65272516d7b3eeed73de0dbddf9802487c6faf2b202679def520c54",
                "sha256:c02ad68c49d959f724f26a4861deefc4aad25a5e970e40dedeeaf0627140605d",
                "sha256:ca78f78dde52ccd1b4654d8911d9b33015bf3cf54385a664f248a11af7896d44",
                "sha256:ce889584b07174047b554c17df9c48357134c48b517ef7008599e5677919e8d0",
                "sha256:d0d41c7338753e9e12bf685c7b5c0c8d2df070c6af8b7e7dc8fa0ccab20a4c05",
                "sha256:da05447b79754f703e53dae7b381d82234e062b5ca03cb96e64adc887d508dfd",
                "sha256:db53ea88fb38e3e054c2cb7d765b5dc4cea411b19be336e748b9b29f1b696ee5",
                "sha256:e7eb9ffaf5757f76c25761fc6fce2aaecbbaf145c0743bd146d86ba038899bf1",
                "sha256:ee5a6bba5a7517676a6afdf98ae4f65440132ed4a736c7c1fe762b464365a900",
                "sha256:f162644a8618c85cc29a3b998cea76c790220677461c9b6fffcb8fc7b0ae4335",
                "sha256:f6ab3c50b360160c38cb833f8855a42b9aa05ca30366a99bece8f161fa0c622b"
            ],
            "version": "==3.7.3"
        },
        "pyethash": {
            "hashes": [
                "sha256:ff66319ce26b9d77df1f610942634dac9742e216f2c27b051c0a2c2dec9c2818"
            ],
            "version": "==0.1.27"
        },
        "pyhamcrest": {
            "hashes": [
                "sha256:6b672c02fdf7470df9674ab82263841ce8333fb143f32f021f6cb26f0e512420",
                "sha256:8ffaa0a53da57e89de14ced7185ac746227a8894dbd5a3c718bf05ddbd1d56cd"
            ],
            "version": "==1.9.0"
        },
        "pynacl": {
            "hashes": [
                "sha256:05c26f93964373fc0abe332676cb6735f0ecad27711035b9472751faa8521255",
                "sha256:0c6100edd16fefd1557da078c7a31e7b7d7a52ce39fdca2bec29d4f7b6e7600c",
                "sha256:0d0a8171a68edf51add1e73d2159c4bc19fc0718e79dec51166e940856c2f28e",
                "sha256:1c780712b206317a746ace34c209b8c29dbfd841dfbc02aa27f2084dd3db77ae",
                "sha256:2424c8b9f41aa65bbdbd7a64e73a7450ebb4aa9ddedc6a081e7afcc4c97f7621",
                "sha256:2d23c04e8d709444220557ae48ed01f3f1086439f12dbf11976e849a4926db56",
                "sha256:30f36a9c70450c7878053fa1344aca0145fd47d845270b43a7ee9192a051bf39",
                "sha256:37aa336a317209f1bb099ad177fef0da45be36a2aa664507c5d72015f956c310",
                "sha256:4943decfc5b905748f0756fdd99d4f9498d7064815c4cf3643820c9028b711d1",
                "sha256:57ef38a65056e7800859e5ba9e6091053cd06e1038983016effaffe0efcd594a",
                "sha256:5bd61e9b44c543016ce1f6aef48606280e45f892a928ca7068fba30021e9b786",
                "sha256:6482d3017a0c0327a49dddc8bd1074cc730d45db2ccb09c3bac1f8f32d1eb61b",
                "sha256:7d3ce02c0784b7cbcc771a2da6ea51f87e8716004512493a2b69016326301c3b",
                "sha256:a14e499c0f5955dcc3991f785f3f8e2130ed504fa3a7f44009ff458ad6bdd17f",
                "sha256:a39f54ccbcd2757d1d63b0ec00a00980c0b382c62865b61a505163943624ab20",
                "sha256:aabb0c5232910a20eec8563503c153a8e78bbf5459490c49ab31f6adf3f3a415",
                "sha256:bd4ecb473a96ad0f90c20acba4f0bf0df91a4e03a1f4dd6a4bdc9ca75aa3a715",
                "sha256:e2da3c13307eac601f3de04887624939aca8ee3c9488a0bb0eca4fb9401fc6b1",
                "sha256:f67814c38162f4deb31f68d590771a29d5ae3b1bd64b75cf232308e5c74777e0"
            ],
            "version": "==1.3.0"
        },
        "pyopenssl": {
            "hashes": [
                "sha256:aeca66338f6de19d1aa46ed634c3b9ae519a64b458f8468aec688e7e3c20f200",
                "sha256:c727930ad54b10fc157015014b666f2d8b41f70c0d03e83ab67624fd3dd5d1e6"
            ],
            "index": "pypi",
            "version": "==19.0.0"
        },
        "pysha3": {
            "hashes": [
                "sha256:0060a66be16665d90c432f55a0ba1f6480590cfb7d2ad389e688a399183474f0",
                "sha256:11a2ba7a2e1d9669d0052fc8fb30f5661caed5512586ecbeeaf6bf9478ab5c48",
                "sha256:386998ee83e313b6911327174e088021f9f2061cbfa1651b97629b761e9ef5c4",
                "sha256:41be70b06c8775a9e4d4eeb52f2f6a3f356f17539a54eac61f43a29e42fd453d",
                "sha256:4416f16b0f1605c25f627966f76873e432971824778b369bd9ce1bb63d6566d9",
                "sha256:571a246308a7b63f15f5aa9651f99cf30f2a6acba18eddf28f1510935968b603",
                "sha256:59111c08b8f34495575d12e5f2ce3bafb98bea470bc81e70c8b6df99aef0dd2f",
                "sha256:5ec8da7c5c70a53b5fa99094af3ba8d343955b212bc346a0d25f6ff75853999f",
                "sha256:684cb01d87ed6ff466c135f1c83e7e4042d0fc668fa20619f581e6add1d38d77",
                "sha256:68c3a60a39f9179b263d29e221c1bd6e01353178b14323c39cc70593c30f21c5",
                "sha256:6e6a84efb7856f5d760ee55cd2b446972cb7b835676065f6c4f694913ea8f8d9",
                "sha256:827b308dc025efe9b6b7bae36c2e09ed0118a81f792d888548188e97b9bf9a3d",
                "sha256:93abd775dac570cb9951c4e423bcb2bc6303a9d1dc0dc2b7afa2dd401d195b24",
                "sha256:9c778fa8b161dc9348dc5cc361e94d54aa5ff18413788f4641f6600d4893a608",
                "sha256:9fdd28884c5d0b4edfed269b12badfa07f1c89dbc5c9c66dd279833894a9896b",
                "sha256:c7c2adcc43836223680ebdf91f1d3373543dc32747c182c8ca2e02d1b69ce030",
                "sha256:c93a2676e6588abcfaecb73eb14485c81c63b94fca2000a811a7b4fb5937b8e8",
                "sha256:cd5c961b603bd2e6c2b5ef9976f3238a561c58569945d4165efb9b9383b050ef",
                "sha256:f9046d59b3e72aa84f6dae83a040bd1184ebd7fef4e822d38186a8158c89e3cf",
                "sha256:fd7e66999060d079e9c0e8893e78d8017dad4f59721f6fe0be6307cd32127a07",
                "sha256:fe988e73f2ce6d947220624f04d467faf05f1bbdbc64b0a201296bb3af92739e"
            ],
            "index": "pypi",
            "version": "==1.0.2"
        },
        "pytest-ethereum": {
            "hashes": [
                "sha256:0767a536ab0330d05a3282a03511f8e6d2de98f880fec7d49b115b2d43d746e8",
                "sha256:1bd0415d5e7176e62b19ebec9fec73aefdf4d7766dbf928b6b644fe27b269b3f"
            ],
            "version": "==0.1.3a6"
        },
        "python-dateutil": {
            "hashes": [
                "sha256:7e6584c74aeed623791615e26efd690f29817a27c73085b78e4bad02493df2fb",
                "sha256:c89805f6f4d64db21ed966fda138f8a5ed7a4fdbc1a8ee329ce1b74e3c74da9e"
            ],
            "markers": "python_version >= '2.7'",
            "version": "==2.8.0"
        },
        "pytz": {
            "hashes": [
                "sha256:32b0891edff07e28efe91284ed9c31e123d84bea3fd98e1f72be2508f43ef8d9",
                "sha256:d5f05e487007e29e03409f9398d074e158d920d36eb82eaf66fb1136b0c5374c"
            ],
            "version": "==2018.9"
        },
        "pytzdata": {
            "hashes": [
                "sha256:9626e42fd9df77b16aedbd909d1e5fda839be47966adb7089b990f3452c45dd8",
                "sha256:dddaaf4f1717820a6fdcac94057e03c1a15b3829a44d9eaf19988917977db408"
            ],
            "version": "==2018.9"
        },
        "pyyaml": {
            "hashes": [
<<<<<<< HEAD
                "sha256:0b83c5697aed17a27efbb631a6a3846501375c6e55112a665b210f223fa69629"
            ],
            "version": "==5.1b3"
        },
        "regex": {
            "hashes": [
                "sha256:532d4fadfbd382b901d9ca33d88caf260bf107b6f9a0828544c5bd5acc9b99b6",
                "sha256:587bd4cad11c7294f89799c45778abca271d7c6668a0e85c41a6dbfa8096f9bb",
                "sha256:9ade5d0b79e9d45fb06be75fd464d39050b81154b592a37114b525a37fddc628",
                "sha256:bfcc1dcfa375087568ad197471fa77a918cc9b10a255b82ffe84ffce9c376d64",
                "sha256:cc9fcd8a9dcdb1e36a6bb8ff50b7b1011ac2cd37d34b5349bf343082004c5cc0",
                "sha256:d2151238f5e333aded35b13b266b4e9d8f5d67846873c5100662f635530e7e0a",
                "sha256:dfec30ec0f66d54d00076b191d18511f08d8638ea37edb48988bbfb598959ed9",
                "sha256:fae7d8fc13ed0384d9adfab38fe10ab6e3440bf66fc4d6229f538fb20909a2c5",
                "sha256:ffd176fb7169bdd7a77e5eaafb43ea17f2bf7bf9889a30040ca51f96db1636be"
            ],
            "version": "==2019.2.21"
=======
                "sha256:1adecc22f88d38052fb787d959f003811ca858b799590a5eaa70e63dca50308c",
                "sha256:436bc774ecf7c103814098159fbb84c2715d25980175292c648f2da143909f95",
                "sha256:460a5a4248763f6f37ea225d19d5c205677d8d525f6a83357ca622ed541830c2",
                "sha256:5a22a9c84653debfbf198d02fe592c176ea548cccce47553f35f466e15cf2fd4",
                "sha256:7a5d3f26b89d688db27822343dfa25c599627bc92093e788956372285c6298ad",
                "sha256:9372b04a02080752d9e6f990179a4ab840227c6e2ce15b95e1278456664cf2ba",
                "sha256:a5dcbebee834eaddf3fa7366316b880ff4062e4bcc9787b78c7fbb4a26ff2dd1",
                "sha256:aee5bab92a176e7cd034e57f46e9df9a9862a71f8f37cad167c6fc74c65f5b4e",
                "sha256:c51f642898c0bacd335fc119da60baae0824f2cde95b0330b56c0553439f0673",
                "sha256:c68ea4d3ba1705da1e0d85da6684ac657912679a649e8868bd850d2c299cce13",
                "sha256:e23d0cc5299223dcc37885dae624f382297717e459ea24053709675a976a3e19"
            ],
            "version": "==5.1"
        },
        "regex": {
            "hashes": [
                "sha256:0306149889c1a1bec362511f737bc446245ddfcdbe4b556abdfc506ed46dfa47",
                "sha256:4b08704a5939c698d2d5950b5dc950597613216cc8c01048efc0da860a0c3db9",
                "sha256:6ba0eb777ada6887062c2620e6d644b011078d5d3dc09119ae7107285f6f95e9",
                "sha256:7789cc323948792c4c62b269a56f2f2f9bc77d44e54fd81e01b12a967dd7244c",
                "sha256:825143aadca0da7d26eeaf2ab0f8bc33921a5642e570ded92dde08c5aaebc65f",
                "sha256:8fbd057faab28ce552d89c46f7a968e950f07e80752dfb93891dd11c6b0ee3b4",
                "sha256:a41aabb0b9072a14f1e2e554f959ed6439b83610ed656edace9096a0b27e378e",
                "sha256:d8807231aed332a1d0456d2088967b87e8c664222bed8e566384ca0ec0b43bfd",
                "sha256:dfd89b642fe71f4e8a9906455d4147d453061377b650e6233ddd9ea822971360"
            ],
            "version": "==2019.3.12"
>>>>>>> 50b2871f
        },
        "requests": {
            "hashes": [
                "sha256:502a824f31acdacb3a35b6690b5fbf0bc41d63a24a45c4004352b0242707598e",
                "sha256:7bf2a778576d825600030a110f3c0e3e8edc51dfaafe1c146e39a2027784957b"
            ],
            "index": "pypi",
            "version": "==2.21.0"
        },
        "rlp": {
            "hashes": [
                "sha256:0505fd53278cb4a3ea6baf1b658357ac209bdcdd1b316ac90050c40f669ceacc",
                "sha256:ebe80a03c50e3d6aac47f44ddd45048bb99e411203cd764f5da1330e6d83821c"
            ],
            "version": "==1.1.0"
        },
        "s3transfer": {
            "hashes": [
                "sha256:7b9ad3213bff7d357f888e0fab5101b56fa1a0548ee77d121c3a3dbfbef4cb2e",
                "sha256:f23d5cb7d862b104401d9021fc82e5fa0e0cf57b7660a1331425aab0c691d021"
            ],
            "version": "==0.2.0"
        },
        "semantic-version": {
            "hashes": [
                "sha256:2a4328680073e9b243667b201119772aefc5fc63ae32398d6afafff07c4f54c0",
                "sha256:2d06ab7372034bcb8b54f2205370f4aa0643c133b7e6dbd129c5200b83ab394b"
            ],
            "version": "==2.6.0"
        },
        "sentry-sdk": {
            "hashes": [
                "sha256:d4eb77414e21258943cdd7ea4aa216e2d994d38700d747d5d3da943edd414b58",
                "sha256:e77795ca8bafbcf4a19d9c2fcd99f9cb68a9623e5f853a0758084a8b025e6c87"
            ],
            "index": "pypi",
            "version": "==0.5.2"
        },
        "service-identity": {
            "hashes": [
                "sha256:001c0707759cb3de7e49c078a7c0c9cd12594161d3bf06b9c254fdcb1a60dc36",
                "sha256:0858a54aabc5b459d1aafa8a518ed2081a285087f349fe3e55197989232e2e2d"
            ],
            "version": "==18.1.0"
        },
        "six": {
            "hashes": [
                "sha256:3350809f0555b11f552448330d0b52d5f24c91a322ea4a15ef22629740f3761c",
                "sha256:d16a0141ec1a18405cd4ce8b4613101da75da0e9a7aec5bdd4fa804d0e0eba73"
            ],
            "version": "==1.12.0"
        },
        "snaptime": {
            "hashes": [
                "sha256:e3f1eb89043d58d30721ab98cb65023f1a4c2740e3b197704298b163c92d508b"
            ],
            "version": "==0.2.4"
        },
        "sqlalchemy": {
            "hashes": [
<<<<<<< HEAD
                "sha256:11ead7047ff3f394ed0d4b62aded6c5d970a9b718e1dc6add9f5e79442cc5b14"
            ],
            "index": "pypi",
            "version": "==1.3.0"
=======
                "sha256:781fb7b9d194ed3fc596b8f0dd4623ff160e3e825dd8c15472376a438c19598b"
            ],
            "index": "pypi",
            "version": "==1.3.1"
>>>>>>> 50b2871f
        },
        "toolz": {
            "hashes": [
                "sha256:929f0a7ea7f61c178bd951bdae93920515d3fbdbafc8e6caf82d752b9b3b31c9"
            ],
            "version": "==0.9.0"
        },
        "trie": {
            "hashes": [
                "sha256:028949f9c7d14c6635dc331ecd00fa760e6688c8926cc2fcafd044260b1211b5",
                "sha256:8c76b26d18619dbc70badfe3abe8a8065f4ec5e8048193349bcad5779e26fc62"
            ],
            "version": "==1.3.8"
        },
        "twisted": {
            "hashes": [
                "sha256:360e1d771c6ac6781dbc833b97ac6e883dcdf974d72901bc851857c8e9ca2e9e"
            ],
            "version": "==19.2.0rc1"
        },
        "txaio": {
            "hashes": [
                "sha256:67e360ac73b12c52058219bb5f8b3ed4105d2636707a36a7cdafb56fe06db7fe",
                "sha256:b6b235d432cc58ffe111b43e337db71a5caa5d3eaa88f0eacf60b431c7626ef5"
            ],
            "version": "==18.8.1"
        },
        "tzlocal": {
            "hashes": [
                "sha256:27d58a0958dc884d208cdaf45ef5892bf2a57d21d9611f2ac45e51f1973e8cab",
                "sha256:f124f198e5d86b3538b140883472beaa82d2c0efc0cd9694dfdbe39079e22e69"
            ],
            "version": "==2.0.0b1"
        },
        "umbral": {
            "hashes": [
                "sha256:64b0302117e63c212e94005ee6a981da53f40ff643aca215263ad4059ed0c885",
                "sha256:8a1b23fafaafb07438f98ee112949818a6941d377c305f8b8598f52c4831b0c4"
            ],
            "index": "pypi",
            "version": "==0.1.3a0"
        },
        "urllib3": {
            "hashes": [
                "sha256:61bf29cada3fc2fbefad4fdf059ea4bd1b4a86d2b6d15e1c7c0b582b9752fe39",
                "sha256:de9529817c93f27c8ccbfead6985011db27bd0ddfcdb2d86f3f663385c6a9c22"
            ],
            "markers": "python_version >= '3.4'",
            "version": "==1.24.1"
        },
        "watchdog": {
            "hashes": [
                "sha256:965f658d0732de3188211932aeb0bb457587f04f63ab4c1e33eab878e9de961d"
            ],
            "version": "==0.9.0"
        },
        "web3": {
            "extras": [
                "tester"
            ],
            "hashes": [
<<<<<<< HEAD
                "sha256:75cf38f67cafaa14d9fc1601b56a7ef3b28d3fec5c4470009c41a4572e75796c",
                "sha256:dc63e613d60609b7c805be2c6d39ecd8fd2a056160134d1217f4347b71c8d876"
            ],
            "index": "pypi",
            "version": "==5.0.0a6"
=======
                "sha256:85b1e07ad97dfded4e3177c268e84a3e7b3416f75472bcf97e0b988180d8aaa8",
                "sha256:b502d106f9dbdcad13249463850a90df89b03d26f7fa0c265afb8c4b05b4124f"
            ],
            "index": "pypi",
            "version": "==5.0.0a8"
>>>>>>> 50b2871f
        },
        "websockets": {
            "hashes": [
                "sha256:04b42a1b57096ffa5627d6a78ea1ff7fad3bc2c0331ffc17bc32a4024da7fea0",
                "sha256:08e3c3e0535befa4f0c4443824496c03ecc25062debbcf895874f8a0b4c97c9f",
                "sha256:10d89d4326045bf5e15e83e9867c85d686b612822e4d8f149cf4840aab5f46e0",
                "sha256:232fac8a1978fc1dead4b1c2fa27c7756750fb393eb4ac52f6bc87ba7242b2fa",
                "sha256:4bf4c8097440eff22bc78ec76fe2a865a6e658b6977a504679aaf08f02c121da",
                "sha256:51642ea3a00772d1e48fb0c492f0d3ae3b6474f34d20eca005a83f8c9c06c561",
                "sha256:55d86102282a636e195dad68aaaf85b81d0bef449d7e2ef2ff79ac450bb25d53",
                "sha256:564d2675682bd497b59907d2205031acbf7d3fadf8c763b689b9ede20300b215",
                "sha256:5d13bf5197a92149dc0badcc2b699267ff65a867029f465accfca8abab95f412",
                "sha256:5eda665f6789edb9b57b57a159b9c55482cbe5b046d7db458948370554b16439",
                "sha256:5edb2524d4032be4564c65dc4f9d01e79fe8fad5f966e5b552f4e5164fef0885",
                "sha256:79691794288bc51e2a3b8de2bc0272ca8355d0b8503077ea57c0716e840ebaef",
                "sha256:7fcc8681e9981b9b511cdee7c580d5b005f3bb86b65bde2188e04a29f1d63317",
                "sha256:8e447e05ec88b1b408a4c9cde85aa6f4b04f06aa874b9f0b8e8319faf51b1fee",
                "sha256:90ea6b3e7787620bb295a4ae050d2811c807d65b1486749414f78cfd6fb61489",
                "sha256:9e13239952694b8b831088431d15f771beace10edfcf9ef230cefea14f18508f",
                "sha256:d40f081187f7b54d7a99d8a5c782eaa4edc335a057aa54c85059272ed826dc09",
                "sha256:e1df1a58ed2468c7b7ce9a2f9752a32ad08eac2bcd56318625c3647c2cd2da6f",
                "sha256:e98d0cec437097f09c7834a11c69d79fe6241729b23f656cfc227e93294fc242",
                "sha256:f8d59627702d2ff27cb495ca1abdea8bd8d581de425c56e93bff6517134e0a9b",
                "sha256:fc30cdf2e949a2225b012a7911d1d031df3d23e99b7eda7dfc982dc4a860dae9"
            ],
            "version": "==7.0"
        },
        "werkzeug": {
            "hashes": [
                "sha256:96da23fa8ccecbc3ae832a83df5c722c11547d021637faacb0bec4dd2f4666c8",
                "sha256:ca5c2dcd367d6c0df87185b9082929d255358f5391923269335782b213d52655"
            ],
            "version": "==0.15.1"
        },
        "zope.interface": {
            "hashes": [
                "sha256:086707e0f413ff8800d9c4bc26e174f7ee4c9c8b0302fbad68d083071822316c",
                "sha256:1157b1ec2a1f5bf45668421e3955c60c610e31913cc695b407a574efdbae1f7b",
                "sha256:11ebddf765bff3bbe8dbce10c86884d87f90ed66ee410a7e6c392086e2c63d02",
                "sha256:14b242d53f6f35c2d07aa2c0e13ccb710392bcd203e1b82a1828d216f6f6b11f",
                "sha256:1b3d0dcabc7c90b470e59e38a9acaa361be43b3a6ea644c0063951964717f0e5",
                "sha256:20a12ab46a7e72b89ce0671e7d7a6c3c1ca2c2766ac98112f78c5bddaa6e4375",
                "sha256:298f82c0ab1b182bd1f34f347ea97dde0fffb9ecf850ecf7f8904b8442a07487",
                "sha256:2f6175722da6f23dbfc76c26c241b67b020e1e83ec7fe93c9e5d3dd18667ada2",
                "sha256:3b877de633a0f6d81b600624ff9137312d8b1d0f517064dfc39999352ab659f0",
                "sha256:4265681e77f5ac5bac0905812b828c9fe1ce80c6f3e3f8574acfb5643aeabc5b",
                "sha256:550695c4e7313555549aa1cdb978dc9413d61307531f123558e438871a883d63",
                "sha256:5f4d42baed3a14c290a078e2696c5f565501abde1b2f3f1a1c0a94fbf6fbcc39",
                "sha256:62dd71dbed8cc6a18379700701d959307823b3b2451bdc018594c48956ace745",
                "sha256:7040547e5b882349c0a2cc9b50674b1745db551f330746af434aad4f09fba2cc",
                "sha256:7e099fde2cce8b29434684f82977db4e24f0efa8b0508179fce1602d103296a2",
                "sha256:7e5c9a5012b2b33e87980cee7d1c82412b2ebabcb5862d53413ba1a2cfde23aa",
                "sha256:81295629128f929e73be4ccfdd943a0906e5fe3cdb0d43ff1e5144d16fbb52b1",
                "sha256:95cc574b0b83b85be9917d37cd2fad0ce5a0d21b024e1a5804d044aabea636fc",
                "sha256:968d5c5702da15c5bf8e4a6e4b67a4d92164e334e9c0b6acf080106678230b98",
                "sha256:9e998ba87df77a85c7bed53240a7257afe51a07ee6bc3445a0bf841886da0b97",
                "sha256:a0c39e2535a7e9c195af956610dba5a1073071d2d85e9d2e5d789463f63e52ab",
                "sha256:a15e75d284178afe529a536b0e8b28b7e107ef39626a7809b4ee64ff3abc9127",
                "sha256:a6a6ff82f5f9b9702478035d8f6fb6903885653bff7ec3a1e011edc9b1a7168d",
                "sha256:b639f72b95389620c1f881d94739c614d385406ab1d6926a9ffe1c8abbea23fe",
                "sha256:bad44274b151d46619a7567010f7cde23a908c6faa84b97598fd2f474a0c6891",
                "sha256:bbcef00d09a30948756c5968863316c949d9cedbc7aabac5e8f0ffbdb632e5f1",
                "sha256:d788a3999014ddf416f2dc454efa4a5dbeda657c6aba031cf363741273804c6b",
                "sha256:eed88ae03e1ef3a75a0e96a55a99d7937ed03e53d0cffc2451c208db445a2966",
                "sha256:f99451f3a579e73b5dd58b1b08d1179791d49084371d9a47baad3b22417f0317"
            ],
            "version": "==4.6.0"
        }
    },
    "develop": {
        "alabaster": {
            "hashes": [
                "sha256:446438bdcca0e05bd45ea2de1668c1d9b032e1a9154c2c259092d77031ddd359",
                "sha256:a661d72d58e6ea8a57f7a86e37d86716863ee5e92788398526d58b26a4e4dc02"
            ],
            "version": "==0.7.12"
        },
        "ansible": {
            "hashes": [
<<<<<<< HEAD
                "sha256:3d67db258b492f3c8828c68dcb92438e67cb5b20c12924089eafdc0ada3edd87"
            ],
            "index": "pypi",
            "version": "==2.7.8"
=======
                "sha256:6ee59d561c206f82e842f3aae4b56fc9a8b83ffecba4cab33bdb56f781717ea7"
            ],
            "index": "pypi",
            "version": "==2.7.9"
>>>>>>> 50b2871f
        },
        "apipkg": {
            "hashes": [
                "sha256:37228cda29411948b422fae072f57e31d3396d2ee1c9783775980ee9c9990af6",
                "sha256:58587dd4dc3daefad0487f6d9ae32b4542b185e1c36db6993290e7c41ca2b47c"
            ],
            "version": "==1.5"
        },
        "appdirs": {
            "hashes": [
                "sha256:9e5896d1372858f8dd3344faf4e5014d21849c756c8d5701f78f8a103b372d92",
                "sha256:d8b24664561d0d34ddfaec54636d502d7cea6e29c3eaf68f3df6180863e2166e"
            ],
            "index": "pypi",
            "version": "==1.4.3"
        },
        "argh": {
            "hashes": [
                "sha256:a9b3aaa1904eeb78e32394cd46c6f37ac0fb4af6dc488daa58971bdc7d7fcaf3",
                "sha256:e9535b8c84dc9571a48999094fda7f33e63c3f1b74f3e5f3ac0105a58405bb65"
            ],
            "version": "==0.26.2"
        },
        "asn1crypto": {
            "hashes": [
                "sha256:2f1adbb7546ed199e3c90ef23ec95c5cf3585bac7d11fb7eb562a3fe89c64e87",
                "sha256:9d5c20441baf0cb60a4ac34cc447c6c189024b6b4c6cd7877034f4965c464e49"
            ],
            "version": "==0.24.0"
        },
        "atomicwrites": {
            "hashes": [
                "sha256:03472c30eb2c5d1ba9227e4c2ca66ab8287fbfbbda3888aa93dc2e28fc6811b4",
                "sha256:75a9445bac02d8d058d5e1fe689654ba5a6556a1dfd8ce6ec55a0ed79866cfa6"
            ],
            "version": "==1.3.0"
        },
        "attrdict": {
            "hashes": [
                "sha256:35c90698b55c683946091177177a9e9c0713a0860f0e049febd72649ccd77b70",
                "sha256:9432e3498c74ff7e1b20b3d93b45d766b71cbffa90923496f82c4ae38b92be34"
            ],
            "version": "==2.0.1"
        },
        "attrs": {
            "hashes": [
                "sha256:69c0dbf2ed392de1cb5ec704444b08a5ef81680a61cb899dc08127123af36a79",
                "sha256:f0b870f674851ecbfbbbd364d6b5cbdff9dcedbc7f3f5e18a6891057f21fe399"
            ],
            "version": "==19.1.0"
        },
        "autobahn": {
            "hashes": [
                "sha256:70a221d5e01923ea81457de04a3270ea2de376a759345ec4e8693db216c603a9",
                "sha256:87390895ae79482a00470b7bdbcc8e967e12168349f51ab347aa25b3019e0e6c"
            ],
            "version": "==19.3.2"
        },
        "automat": {
            "hashes": [
                "sha256:cbd78b83fa2d81fe2a4d23d258e1661dd7493c9a50ee2f1a5b2cac61c1793b0e",
                "sha256:fdccab66b68498af9ecfa1fa43693abe546014dd25cf28543cbe9d1334916a58"
            ],
            "version": "==0.7.0"
        },
        "aws-xray-sdk": {
            "hashes": [
                "sha256:72791618feb22eaff2e628462b0d58f398ce8c1bacfa989b7679817ab1fad60c",
                "sha256:9e7ba8dd08fd2939376c21423376206bff01d0deaea7d7721c6b35921fed1943"
            ],
            "version": "==0.95"
        },
        "babel": {
            "hashes": [
                "sha256:6778d85147d5d85345c14a26aada5e478ab04e39b078b0745ee6870c2b5cf669",
                "sha256:8cba50f48c529ca3fa18cf81fa9403be176d374ac4d60738b839122dfaaa3d23"
            ],
            "version": "==2.6.0"
        },
        "bcrypt": {
            "hashes": [
                "sha256:0ba875eb67b011add6d8c5b76afbd92166e98b1f1efab9433d5dc0fafc76e203",
                "sha256:21ed446054c93e209434148ef0b362432bb82bbdaf7beef70a32c221f3e33d1c",
                "sha256:28a0459381a8021f57230954b9e9a65bb5e3d569d2c253c5cac6cb181d71cf23",
                "sha256:2aed3091eb6f51c26b7c2fad08d6620d1c35839e7a362f706015b41bd991125e",
                "sha256:2fa5d1e438958ea90eaedbf8082c2ceb1a684b4f6c75a3800c6ec1e18ebef96f",
                "sha256:3a73f45484e9874252002793518da060fb11eaa76c30713faa12115db17d1430",
                "sha256:3e489787638a36bb466cd66780e15715494b6d6905ffdbaede94440d6d8e7dba",
                "sha256:44636759d222baa62806bbceb20e96f75a015a6381690d1bc2eda91c01ec02ea",
                "sha256:678c21b2fecaa72a1eded0cf12351b153615520637efcadc09ecf81b871f1596",
                "sha256:75460c2c3786977ea9768d6c9d8957ba31b5fbeb0aae67a5c0e96aab4155f18c",
                "sha256:8ac06fb3e6aacb0a95b56eba735c0b64df49651c6ceb1ad1cf01ba75070d567f",
                "sha256:8fdced50a8b646fff8fa0e4b1c5fd940ecc844b43d1da5a980cb07f2d1b1132f",
                "sha256:9b2c5b640a2da533b0ab5f148d87fb9989bf9bcb2e61eea6a729102a6d36aef9",
                "sha256:a9083e7fa9adb1a4de5ac15f9097eb15b04e2c8f97618f1b881af40abce382e1",
                "sha256:b7e3948b8b1a81c5a99d41da5fb2dc03ddb93b5f96fcd3fd27e643f91efa33e1",
                "sha256:b998b8ca979d906085f6a5d84f7b5459e5e94a13fc27c28a3514437013b6c2f6",
                "sha256:dd08c50bc6f7be69cd7ba0769acca28c846ec46b7a8ddc2acf4b9ac6f8a7457e",
                "sha256:de5badee458544ab8125e63e39afeedfcf3aef6a6e2282ac159c95ae7472d773",
                "sha256:ede2a87333d24f55a4a7338a6ccdccf3eaa9bed081d1737e0db4dbd1a4f7e6b6"
            ],
            "version": "==3.1.6"
        },
        "boto": {
            "hashes": [
                "sha256:147758d41ae7240dc989f0039f27da8ca0d53734be0eb869ef16e3adcfa462e8",
                "sha256:ea0d3b40a2d852767be77ca343b58a9e3a4b00d9db440efb8da74b4e58025e5a"
            ],
            "version": "==2.49.0"
        },
        "boto3": {
            "hashes": [
<<<<<<< HEAD
                "sha256:52a93f08096199b83eb8de787230dd65523fe21bf87e76fc15bdc2d0150655d4",
                "sha256:9bd71622338f007f22c1192ecf8518bb5d5e3f0840adfeac847d40c18004b71d"
            ],
            "index": "pypi",
            "version": "==1.9.109"
        },
        "botocore": {
            "hashes": [
                "sha256:2da1a61785dde17b3bb18deb8e5fdfdd096033f5c3860c2a9117318af3969b2a",
                "sha256:85c063a49cd24a8bf0c560b39d2738943c2adb48299ac42e283c243d78d63719"
            ],
            "version": "==1.12.109"
=======
                "sha256:25bf66529b94fc9b89928fd5fd004d4a15c7e9603b44692e9652b8fc526699c3",
                "sha256:60b6f8ce0f2213b070ad67851466b7e8467061efe9536df467f61402c2110a9f"
            ],
            "index": "pypi",
            "version": "==1.9.119"
        },
        "botocore": {
            "hashes": [
                "sha256:22e8c1a52aea4511a276926400bc2a2209c6cd96e75d144696c5e5b405775914",
                "sha256:92e8cf18e220aadef3db0ef724537a8b3414f2836d99a972e09b9c9bd4001295"
            ],
            "version": "==1.12.119"
>>>>>>> 50b2871f
        },
        "bumpversion": {
            "hashes": [
                "sha256:6744c873dd7aafc24453d8b6a1a0d6d109faf63cd0cd19cb78fd46e74932c77e",
                "sha256:6753d9ff3552013e2130f7bc03c1007e24473b4835952679653fb132367bdd57"
            ],
            "index": "pypi",
            "version": "==0.5.3"
        },
        "bytestring-splitter": {
            "hashes": [
                "sha256:708f70a171fbd5d28f8374e18b8fe00d931bdc908069611cb866397a8fbb34e5",
                "sha256:a681e2fc5a6bd8b083ce740fc4353b34492af63d0891e59c05cd0300f79f91d8"
            ],
            "index": "pypi",
            "version": "==1.0.0a4"
        },
        "certifi": {
            "hashes": [
                "sha256:59b7658e26ca9c7339e00f8f4636cdfe59d34fa37b9b04f6f9e9926b3cece1a5",
                "sha256:b26104d6835d1f5e49452a26eb2ff87fe7090b89dfcaee5ea2212697e1e1d7ae"
            ],
            "version": "==2019.3.9"
        },
        "cffi": {
            "hashes": [
                "sha256:00b97afa72c233495560a0793cdc86c2571721b4271c0667addc83c417f3d90f",
                "sha256:0ba1b0c90f2124459f6966a10c03794082a2f3985cd699d7d63c4a8dae113e11",
                "sha256:0bffb69da295a4fc3349f2ec7cbe16b8ba057b0a593a92cbe8396e535244ee9d",
                "sha256:21469a2b1082088d11ccd79dd84157ba42d940064abbfa59cf5f024c19cf4891",
                "sha256:2e4812f7fa984bf1ab253a40f1f4391b604f7fc424a3e21f7de542a7f8f7aedf",
                "sha256:2eac2cdd07b9049dd4e68449b90d3ef1adc7c759463af5beb53a84f1db62e36c",
                "sha256:2f9089979d7456c74d21303c7851f158833d48fb265876923edcb2d0194104ed",
                "sha256:3dd13feff00bddb0bd2d650cdb7338f815c1789a91a6f68fdc00e5c5ed40329b",
                "sha256:4065c32b52f4b142f417af6f33a5024edc1336aa845b9d5a8d86071f6fcaac5a",
                "sha256:51a4ba1256e9003a3acf508e3b4f4661bebd015b8180cc31849da222426ef585",
                "sha256:59888faac06403767c0cf8cfb3f4a777b2939b1fbd9f729299b5384f097f05ea",
                "sha256:59c87886640574d8b14910840327f5cd15954e26ed0bbd4e7cef95fa5aef218f",
                "sha256:610fc7d6db6c56a244c2701575f6851461753c60f73f2de89c79bbf1cc807f33",
                "sha256:70aeadeecb281ea901bf4230c6222af0248c41044d6f57401a614ea59d96d145",
                "sha256:71e1296d5e66c59cd2c0f2d72dc476d42afe02aeddc833d8e05630a0551dad7a",
                "sha256:8fc7a49b440ea752cfdf1d51a586fd08d395ff7a5d555dc69e84b1939f7ddee3",
                "sha256:9b5c2afd2d6e3771d516045a6cfa11a8da9a60e3d128746a7fe9ab36dfe7221f",
                "sha256:9c759051ebcb244d9d55ee791259ddd158188d15adee3c152502d3b69005e6bd",
                "sha256:b4d1011fec5ec12aa7cc10c05a2f2f12dfa0adfe958e56ae38dc140614035804",
                "sha256:b4f1d6332339ecc61275bebd1f7b674098a66fea11a00c84d1c58851e618dc0d",
                "sha256:c030cda3dc8e62b814831faa4eb93dd9a46498af8cd1d5c178c2de856972fd92",
                "sha256:c2e1f2012e56d61390c0e668c20c4fb0ae667c44d6f6a2eeea5d7148dcd3df9f",
                "sha256:c37c77d6562074452120fc6c02ad86ec928f5710fbc435a181d69334b4de1d84",
                "sha256:c8149780c60f8fd02752d0429246088c6c04e234b895c4a42e1ea9b4de8d27fb",
                "sha256:cbeeef1dc3c4299bd746b774f019de9e4672f7cc666c777cd5b409f0b746dac7",
                "sha256:e113878a446c6228669144ae8a56e268c91b7f1fafae927adc4879d9849e0ea7",
                "sha256:e21162bf941b85c0cda08224dade5def9360f53b09f9f259adb85fc7dd0e7b35",
                "sha256:fb6934ef4744becbda3143d30c6604718871495a5e36c408431bf33d9c146889"
            ],
            "version": "==1.12.2"
        },
        "chardet": {
            "hashes": [
                "sha256:84ab92ed1c4d4f16916e05906b6b75a6c0fb5db821cc65e70cbd64a3e2a5eaae",
                "sha256:fc323ffcaeaed0e0a02bf4d117757b98aed530d9ed4531e3e15460124c106691"
            ],
            "version": "==3.0.4"
        },
        "click": {
            "hashes": [
                "sha256:2335065e6395b9e67ca716de5f7526736bfa6ceead690adf616d925bdc622b13",
                "sha256:5b94b49521f6456670fdb30cd82a4eca9412788a93fa6dd6df72c94d5a8ff2d7"
            ],
            "index": "pypi",
            "version": "==7.0"
        },
        "coincurve": {
            "hashes": [
                "sha256:0b814c5b4d3292a5dc96c1590099f5bf4c76d72c5db5f9486159e8d7346d659c",
                "sha256:0c90bf50d282480eb27425d7fb6f5123ff8f437ce20379717667e05650963749",
                "sha256:0ff230a13a8b39c43ddd9a2af39bfb7361e1db757e3ea317abb6b9f06ba888b8",
                "sha256:20e64e3b0730acf2e15cd4db210ac6b6c14876ad0c5ce97b75df0154e6b5e103",
                "sha256:2a5686285b2c28529825af7f50da0f64974c5ea21e60456dfc69d2bb5d9b0c43",
                "sha256:2b48ea374447ffcaf0adfd1475e32f64d0ca2c2715e3510e6485039ed6cdb4c8",
                "sha256:2bdc97ca8e95ee527639be9ed00f425d71f128d5b8af1681f0b53535e05d6804",
                "sha256:55241fdd39892423b756198ff91ecb8ea060f8014d356d6c5424d978474a9302",
                "sha256:586d35dc1fc421ba6e9f7333c667d413182a27a98741b5dfa6f738d3ab7e6df0",
                "sha256:813b0b2cc3fe2bce492bfaf7af16c04d2b273eba8b8a128932fa4b7c25e4986b",
                "sha256:ab10cda541727447d1b205c779763acff546307587d8f83b2c5662eee822a757",
                "sha256:bd8fd5ba01c749f7fc5429ae0a0168ab2178fd58842bd39452003fb5a83518b8",
                "sha256:c6495bcceb1abce6ae0ae03752e277ab998d4de159689f48ffa1d62a90da72fc",
                "sha256:e6e9dfa2745d7550af39bbfa5bf882245be728b4b1e5da416e7e3a7286c50768",
                "sha256:e842c7c157ce6a2a33bbf0e366100e6a361ee5d0fbc15f23458fb85464699120",
                "sha256:f5a88df08b2c90551eb94ed0274b349ac31afbf5d7b209aa8d9e0408e88d5879",
                "sha256:fdfd4726d16fcb72593d149af49b25fef1c44d37414de4fba75adb0e2075c925"
            ],
            "index": "pypi",
            "version": "==11.0.0"
        },
        "colorama": {
            "hashes": [
                "sha256:05eed71e2e327246ad6b38c540c4a3117230b19679b875190486ddd2d721422d",
                "sha256:f8ac84de7840f5b9c4e3347b3c1eaa50f7e49c2b07596221daec5edaabbd7c48"
            ],
            "index": "pypi",
            "version": "==0.4.1"
        },
        "commonmark": {
            "hashes": [
                "sha256:9f6dda7876b2bb88dd784440166f4bc8e56cb2b2551264051123bacb0b6c1d8a",
                "sha256:abcbc854e0eae5deaf52ae5e328501b78b4a0758bf98ac8bb792fce993006084"
            ],
            "version": "==0.8.1"
        },
        "constant-sorrow": {
            "hashes": [
                "sha256:0ab5ddacde6484e986703a523b721517b7230e395d2bfddea5eced7153acbf9c",
                "sha256:8ff487bbc15d4ddcae7f0f745c56494f4267e90b20b19102d81b390803e14ded"
            ],
            "index": "pypi",
            "version": "==0.1.0a8"
        },
        "constantly": {
            "hashes": [
                "sha256:586372eb92059873e29eba4f9dec8381541b4d3834660707faf8ba59146dfc35",
                "sha256:dd2fa9d6b1a51a83f0d7dd76293d734046aa176e384bf6e33b7e44880eb37c5d"
            ],
            "version": "==15.1.0"
        },
        "coverage": {
            "hashes": [
                "sha256:00d464797a236f654337181af72b4baea3d35d056ca480e45e9163bb5df496b8",
                "sha256:0a90afa6f5ea08889da9066dca3ce2ef85d47587e3f66ca06a4fa8d3a0053acc",
                "sha256:50727512afe77e044c7d7f2fd4cd0fe62b06527f965b335a810d956748e0514d",
                "sha256:6c2fd127cd4e2decb0ab41fe3ac2948b87ad2ea0470e24b4be5f7e7fdfef8df3",
                "sha256:6ed521ed3800d8f8911642b9b3c3891780a929db5e572c88c4713c1032530f82",
                "sha256:76a73a48a308fb87a4417d630b0345d36166f489ef17ea5aa8e4596fb50a2296",
                "sha256:85b1275b6d7a61ccc8024a4e9a4c9e896394776edce1a5d075ec116f91925462",
                "sha256:8e60e720cad3ee6b0a32f475ae4040552c5623870a9ca0d3d4263faa89a8d96b",
                "sha256:93c50475f189cd226e9688b9897a0cd3c4c5d9c90b1733fa8f6445cfc0182c51",
                "sha256:94c1e66610807a7917d967ed6415b9d5fde7487ab2a07bb5e054567865ef6ef0",
                "sha256:964f86394cb4d0fd2bb40ffcddca321acf4323b48d1aa5a93db8b743c8a00f79",
                "sha256:99043494b28d6460035dd9410269cdb437ee460edc7f96f07ab45c57ba95e651",
                "sha256:af2f59ce312523c384a7826821cae0b95f320fee1751387abba4f00eed737166",
                "sha256:beb96d32ce8cfa47ec6433d95a33e4afaa97c19ac1b4a47ea40a424fedfee7c2",
                "sha256:c00bac0f6b35b82ace069a6a0d88e8fd4cd18d964fc5e47329cd02b212397fbe",
                "sha256:d079e36baceea9707fd50b268305654151011274494a33c608c075808920eda8",
                "sha256:e813cba9ff0e3d37ad31dc127fac85d23f9a26d0461ef8042ac4539b2045e781"
            ],
            "index": "pypi",
            "version": "==4.0.3"
        },
        "cryptography": {
            "hashes": [
                "sha256:066f815f1fe46020877c5983a7e747ae140f517f1b09030ec098503575265ce1",
                "sha256:210210d9df0afba9e000636e97810117dc55b7157c903a55716bb73e3ae07705",
                "sha256:26c821cbeb683facb966045e2064303029d572a87ee69ca5a1bf54bf55f93ca6",
                "sha256:2afb83308dc5c5255149ff7d3fb9964f7c9ee3d59b603ec18ccf5b0a8852e2b1",
                "sha256:2db34e5c45988f36f7a08a7ab2b69638994a8923853dec2d4af121f689c66dc8",
                "sha256:409c4653e0f719fa78febcb71ac417076ae5e20160aec7270c91d009837b9151",
                "sha256:45a4f4cf4f4e6a55c8128f8b76b4c057027b27d4c67e3fe157fa02f27e37830d",
                "sha256:48eab46ef38faf1031e58dfcc9c3e71756a1108f4c9c966150b605d4a1a7f659",
                "sha256:6b9e0ae298ab20d371fc26e2129fd683cfc0cfde4d157c6341722de645146537",
                "sha256:6c4778afe50f413707f604828c1ad1ff81fadf6c110cb669579dea7e2e98a75e",
                "sha256:8c33fb99025d353c9520141f8bc989c2134a1f76bac6369cea060812f5b5c2bb",
                "sha256:9873a1760a274b620a135054b756f9f218fa61ca030e42df31b409f0fb738b6c",
                "sha256:9b069768c627f3f5623b1cbd3248c5e7e92aec62f4c98827059eed7053138cc9",
                "sha256:9e4ce27a507e4886efbd3c32d120db5089b906979a4debf1d5939ec01b9dd6c5",
                "sha256:acb424eaca214cb08735f1a744eceb97d014de6530c1ea23beb86d9c6f13c2ad",
                "sha256:c8181c7d77388fe26ab8418bb088b1a1ef5fde058c6926790c8a0a3d94075a4a",
                "sha256:d4afbb0840f489b60f5a580a41a1b9c3622e08ecb5eec8614d4fb4cd914c4460",
                "sha256:d9ed28030797c00f4bc43c86bf819266c76a5ea61d006cd4078a93ebf7da6bfd",
                "sha256:e603aa7bb52e4e8ed4119a58a03b60323918467ef209e6ff9db3ac382e5cf2c6"
            ],
            "index": "pypi",
            "version": "==2.6.1"
        },
        "cytoolz": {
            "hashes": [
                "sha256:84cc06fa40aa310f2df79dd440fc5f84c3e20f01f9f7783fc9c38d0a11ba00e5"
            ],
            "markers": "implementation_name == 'cpython'",
            "version": "==0.9.0.1"
        },
        "dash": {
            "hashes": [
                "sha256:7457baaff5c5e1f181077abe2d01adb7217f46f358b1e56495a36f247de620e3"
            ],
            "index": "pypi",
            "version": "==0.34.0"
        },
        "dash-core-components": {
            "hashes": [
                "sha256:2af8c9491f6189752c2f179e16536817d915c4657ae0968d1368aa0d5203abe0"
            ],
            "index": "pypi",
            "version": "==0.41.0"
        },
        "dash-html-components": {
            "hashes": [
                "sha256:e5d6247887741bf49038eae82f716be6a8b16b7c7b0b8e4a769bb4608feb0b8b"
            ],
            "index": "pypi",
            "version": "==0.13.4"
        },
        "dash-renderer": {
            "hashes": [
                "sha256:2ee37ca793d8f1b2a388d6c4c0b1e17c469735777ba311ced7fa60e9d0afe129"
            ],
            "version": "==1.0.0a2"
        },
        "dash-table": {
            "hashes": [
                "sha256:a313c54449e8caa70f558f4b2b539b49915c65b4036ae19c14e418f7637aae7a"
            ],
            "index": "pypi",
            "version": "==3.1.11"
        },
        "dateparser": {
            "hashes": [
                "sha256:42d51be54e74a8e80a4d76d1fa6e4edd997098fce24ad2d94a2eab5ef247193e",
                "sha256:78124c458c461ea7198faa3c038f6381f37588b84bb42740e91a4cbd260b1d09"
            ],
            "version": "==0.7.1"
        },
        "decorator": {
            "hashes": [
                "sha256:86156361c50488b84a3f148056ea716ca587df2f0de1d34750d35c21312725de",
                "sha256:f069f3a01830ca754ba5258fde2278454a0b5b79e0d7f5c13b3b97e57d4acff6"
            ],
            "version": "==4.4.0"
        },
        "docker": {
            "hashes": [
                "sha256:0076504c42b6a671c8e7c252913f59852669f5f882522f4d320ec7613b853553",
                "sha256:d2c14d2cc7d54818897cc6f3cf73923c4e7dfe12f08f7bddda9dbea7fa82ea36"
            ],
            "version": "==3.7.1"
        },
        "docker-pycreds": {
            "hashes": [
                "sha256:6ce3270bcaf404cc4c3e27e4b6c70d3521deae82fb508767870fdbf772d584d4",
                "sha256:7266112468627868005106ec19cd0d722702d2b7d5912a28e19b826c3d37af49"
            ],
            "version": "==0.4.0"
        },
        "docutils": {
            "hashes": [
                "sha256:02aec4bd92ab067f6ff27a38a38a41173bf01bed8f89157768c1573f53e474a6",
                "sha256:51e64ef2ebfb29cae1faa133b3710143496eca21c530f3f71424d77687764274",
                "sha256:7a4bd47eaf6596e1295ecb11361139febe29b084a87bf005bf899f9a42edc3c6"
            ],
            "version": "==0.14"
        },
        "ecdsa": {
            "hashes": [
                "sha256:40d002cf360d0e035cf2cb985e1308d41aaa087cbfc135b2dc2d844296ea546c",
                "sha256:64cf1ee26d1cde3c73c6d7d107f835fed7c6a2904aef9eac223d57ad800c43fa"
            ],
            "version": "==0.13"
        },
        "eth-abi": {
            "hashes": [
                "sha256:ba9d450c1b1e88d8f127cef8f12dfac2bb84b718effad945f5d7a45a3eb77f46",
                "sha256:da6af4433899456f123b3824356d21daea036a51dd93011da1c57bce46649451"
            ],
            "version": "==2.0.0b6"
        },
        "eth-account": {
            "hashes": [
                "sha256:3b5b1735db5736c9bb59786256edb0e18ea912f0a3d835611abb0266aa71c0d1",
                "sha256:63d782e7d0db455d13b5d6f18df790895072fde49ed00f1c176ae11dfa87251b"
            ],
            "version": "==0.3.0"
        },
        "eth-bloom": {
            "hashes": [
                "sha256:7946722121f40d76aba2a148afe5edde714d119c7d698ddd0ef4d5a1197c3765",
                "sha256:89d415710af1480683226e95805519f7c79b7244a3ca8d5287684301c7cee3de"
            ],
            "version": "==1.0.3"
        },
        "eth-hash": {
            "extras": [
                "pycryptodome",
                "pysha3"
            ],
            "hashes": [
                "sha256:1b9cb34dd3cd99c85c2bd6a1420ceae39a2eee8bf080efd264bcda8be3edecc8",
                "sha256:499dc02d098f69856d1a6dd005529c16174157d4fb2a9fe20c41f69e39f8f176"
            ],
            "version": "==0.2.0"
        },
        "eth-keyfile": {
            "hashes": [
                "sha256:70d734af17efdf929a90bb95375f43522be4ed80c3b9e0a8bca575fb11cd1159",
                "sha256:939540efb503380bc30d926833e6a12b22c6750de80feef3720d79e5a79de47d"
            ],
            "version": "==0.5.1"
        },
        "eth-keys": {
            "hashes": [
                "sha256:18f2b30fe54ad9ff8a4517459012dfff1608f558d5ff24646c50e19fa5ec9183",
                "sha256:993e61f146a9b228b8762082230afdf516c1ac3f6bbcdd2a09a4823ff8106d49"
            ],
            "version": "==0.2.1"
        },
        "eth-rlp": {
            "hashes": [
                "sha256:05d8456981d85e16a9afa57f2f2c3356af5d1c49499cc8512cfcdc034b90dde5",
                "sha256:a94744c207ea731a7266bd0894179dc6e51a6a8965316000c8e823b5d7e07694"
            ],
            "version": "==0.1.2"
        },
        "eth-tester": {
            "hashes": [
                "sha256:1ebe506fb25550c966f59a8ab1f6e8de0c01c062d6e3caf141f410ec02a34c5b",
                "sha256:5b7309609b9d642b6843951024e8602c3ef065abbc54f43c92520b86ff79c603"
            ],
            "index": "pypi",
            "version": "==0.1.0b37"
        },
        "eth-typing": {
            "hashes": [
                "sha256:164d5fb164636b62a5729557953edfadc91e4f1b055cd591cace24913a917764",
                "sha256:901fcda2ab7cb4d92314484ce4730b6e02f1fccd97d3e20f72a9bdb531624c45"
            ],
            "version": "==2.1.0"
        },
        "eth-utils": {
            "hashes": [
                "sha256:76f7797d3ed67821dbc92931f5b7e6b4bccdd5d3407b316bd1df882f2b55c28f",
                "sha256:f11f046fef99e63f2cfe7663531c9a13ed0be6c01879f1a6151dc104eeebdfcf"
            ],
            "version": "==1.4.1"
        },
        "ethpm": {
            "hashes": [
                "sha256:130be0f273c3bed024e814faa001c57f39b1354f9ada21df5004461de2dbd1be",
                "sha256:d49ebd311881d9897de2ba47cd28dbaac1d6169ca9ae7024b02399ac02a66684"
            ],
            "version": "==0.1.4a12"
        },
        "execnet": {
            "hashes": [
                "sha256:a7a84d5fa07a089186a329528f127c9d73b9de57f1a1131b82bb5320ee651f6a",
                "sha256:fc155a6b553c66c838d1a22dba1dc9f5f505c43285a878c6f74a79c024750b83"
            ],
            "version": "==1.5.0"
        },
        "flask": {
            "hashes": [
                "sha256:2271c0070dbcb5275fad4a82e29f23ab92682dc45f9dfbc22c02ba9b9322ce48",
                "sha256:a080b744b7e345ccfcbc77954861cb05b3c63786e93f2b3875e0913d44b43f05"
            ],
            "index": "pypi",
            "version": "==1.0.2"
        },
<<<<<<< HEAD
        "flask-compress": {
            "hashes": [
                "sha256:468693f4ddd11ac6a41bca4eb5f94b071b763256d54136f77957cfee635badb3"
            ],
            "version": "==1.4.0"
=======
        "flask-sqlalchemy": {
            "hashes": [
                "sha256:3bc0fac969dd8c0ace01b32060f0c729565293302f0c4269beed154b46bec50b",
                "sha256:5971b9852b5888655f11db634e87725a9031e170f37c0ce7851cf83497f56e53"
            ],
            "index": "pypi",
            "version": "==2.3.2"
>>>>>>> 50b2871f
        },
        "future": {
            "hashes": [
                "sha256:67045236dcfd6816dc439556d009594abf643e5eb48992e36beac09c2ca659b8"
            ],
            "version": "==0.17.1"
        },
        "greenlet": {
            "hashes": [
                "sha256:000546ad01e6389e98626c1367be58efa613fa82a1be98b0c6fc24b563acc6d0",
                "sha256:0d48200bc50cbf498716712129eef819b1729339e34c3ae71656964dac907c28",
                "sha256:23d12eacffa9d0f290c0fe0c4e81ba6d5f3a5b7ac3c30a5eaf0126bf4deda5c8",
                "sha256:37c9ba82bd82eb6a23c2e5acc03055c0e45697253b2393c9a50cef76a3985304",
                "sha256:51503524dd6f152ab4ad1fbd168fc6c30b5795e8c70be4410a64940b3abb55c0",
                "sha256:8041e2de00e745c0e05a502d6e6db310db7faa7c979b3a5877123548a4c0b214",
                "sha256:81fcd96a275209ef117e9ec91f75c731fa18dcfd9ffaa1c0adbdaa3616a86043",
                "sha256:853da4f9563d982e4121fed8c92eea1a4594a2299037b3034c3c898cb8e933d6",
                "sha256:8b4572c334593d449113f9dc8d19b93b7b271bdbe90ba7509eb178923327b625",
                "sha256:9416443e219356e3c31f1f918a91badf2e37acf297e2fa13d24d1cc2380f8fbc",
                "sha256:9854f612e1b59ec66804931df5add3b2d5ef0067748ea29dc60f0efdcda9a638",
                "sha256:99a26afdb82ea83a265137a398f570402aa1f2b5dfb4ac3300c026931817b163",
                "sha256:a19bf883b3384957e4a4a13e6bd1ae3d85ae87f4beb5957e35b0be287f12f4e4",
                "sha256:a9f145660588187ff835c55a7d2ddf6abfc570c2651c276d3d4be8a2766db490",
                "sha256:ac57fcdcfb0b73bb3203b58a14501abb7e5ff9ea5e2edfa06bb03035f0cff248",
                "sha256:bcb530089ff24f6458a81ac3fa699e8c00194208a724b644ecc68422e1111939",
                "sha256:beeabe25c3b704f7d56b573f7d2ff88fc99f0138e43480cecdfcaa3b87fe4f87",
                "sha256:d634a7ea1fc3380ff96f9e44d8d22f38418c1c381d5fac680b272d7d90883720",
                "sha256:d97b0661e1aead761f0ded3b769044bb00ed5d33e1ec865e891a8b128bf7c656"
            ],
            "version": "==0.4.15"
        },
        "hendrix": {
            "hashes": [
                "sha256:2173ef4b733a6e1c08af02a57f0f8fe1adbb40a3d32ffbfd6ef86b4558413ade",
                "sha256:3eb78742383569276a1aec174a9ea92995dea177f0aa4173272b4a2a0c2e385b"
            ],
            "index": "pypi",
            "version": "==3.2.2"
        },
        "hexbytes": {
            "hashes": [
                "sha256:27cc227ae95fc20d44325ac0329a0293d656a05230da079650705030c7d7a819",
                "sha256:67e5608cb4a14d0a4ced058e595bb1f70c207ef2b5219fdc82af10e54bcf38de"
            ],
            "version": "==0.1.0"
        },
        "humanize": {
            "hashes": [
                "sha256:a43f57115831ac7c70de098e6ac46ac13be00d69abbf60bdcac251344785bb19"
            ],
            "version": "==0.5.1"
        },
        "hyperlink": {
            "hashes": [
                "sha256:98da4218a56b448c7ec7d2655cb339af1f7d751cf541469bb4fc28c4a4245b34",
                "sha256:f01b4ff744f14bc5d0a22a6b9f1525ab7d6312cb0ff967f59414bbac52f0a306"
            ],
            "version": "==18.0.0"
        },
        "idna": {
            "hashes": [
                "sha256:c357b3f628cf53ae2c4c05627ecc484553142ca23264e593d327bcde5e9c3407",
                "sha256:ea8b7f6188e6fa117537c3df7da9fc686d485087abf6ac197f9c46432f7e4a3c"
            ],
            "version": "==2.8"
        },
        "imagesize": {
            "hashes": [
                "sha256:3f349de3eb99145973fefb7dbe38554414e5c30abd0c8e4b970a7c9d09f3a1d8",
                "sha256:f3832918bc3c66617f92e35f5d70729187676313caa60c187eb0f28b8fe5e3b5"
            ],
            "version": "==1.1.0"
        },
        "incremental": {
            "hashes": [
                "sha256:717e12246dddf231a349175f48d74d93e2897244939173b01974ab6661406b9f",
                "sha256:7b751696aaf36eebfab537e458929e194460051ccad279c72b755a167eebd4b3"
            ],
            "version": "==17.5.0"
        },
        "ipfsapi": {
            "hashes": [
                "sha256:45820cc8605894e78ad42b558f4627dc9dabb22dc86830f451a4648d28d669d5",
                "sha256:f2e7cc0c3f1f3b96730638072ab41ca76e1860a8b91fc5f815f66af886019f8e"
            ],
            "version": "==0.4.3"
        },
        "ipython-genutils": {
            "hashes": [
                "sha256:72dd37233799e619666c9f639a9da83c34013a73e8bbc79a7a6348d93c61fab8",
                "sha256:eb2e116e75ecef9d4d228fdc66af54269afa26ab4463042e33785b887c628ba8"
            ],
            "version": "==0.2.0"
        },
        "itsdangerous": {
            "hashes": [
                "sha256:321b033d07f2a4136d3ec762eac9f16a10ccd60f53c0c91af90217ace7ba1f19",
                "sha256:b12271b2047cb23eeb98c8b5622e2e5c5e9abd9784a153e9d8ef9cb4dd09d749"
            ],
            "version": "==1.1.0"
        },
        "jinja2": {
            "hashes": [
                "sha256:74c935a1b8bb9a3947c50a54766a969d4846290e1e788ea44c1392163723c3bd",
                "sha256:f84be1bb0040caca4cea721fcbbbbd61f9be9464ca236387158b0feea01914a4"
            ],
            "version": "==2.10"
        },
        "jmespath": {
            "hashes": [
                "sha256:3720a4b1bd659dd2eecad0666459b9788813e032b83e7ba58578e48254e0a0e6",
                "sha256:bde2aef6f44302dfb30320115b17d030798de8c4110e28d5cf6cf91a7a31074c"
            ],
            "version": "==0.9.4"
        },
        "jsondiff": {
            "hashes": [
                "sha256:2d0437782de9418efa34e694aa59f43d7adb1899bd9a793f063867ddba8f7893"
            ],
            "version": "==1.1.1"
        },
        "jsonpickle": {
            "hashes": [
                "sha256:0231d6f7ebc4723169310141352d9c9b7bbbd6f3be110cf634575d2bf2af91f0",
                "sha256:625098cc8e5854b8c23b587aec33bc8e33e0e597636bfaca76152249c78fe5c1"
            ],
            "version": "==1.1"
        },
        "jsonschema": {
            "hashes": [
                "sha256:000e68abd33c972a5248544925a0cae7d1125f9bf6c58280d37546b946769a08",
                "sha256:6ff5f3180870836cae40f06fa10419f557208175f13ad7bc26caa77beb1f6e02"
            ],
            "version": "==2.6.0"
        },
        "jupyter-core": {
            "hashes": [
                "sha256:927d713ffa616ea11972534411544589976b2493fc7e09ad946e010aa7eb9970",
                "sha256:ba70754aa680300306c699790128f6fbd8c306ee5927976cbe48adacf240c0b7"
            ],
            "version": "==4.4.0"
        },
        "lark-parser": {
            "hashes": [
                "sha256:43d623edae6f16db038d29f8586406002f2bea63c0363dc9acbedac27de7040e"
            ],
            "version": "==0.6.6"
        },
        "lru-dict": {
            "hashes": [
                "sha256:365457660e3d05b76f1aba3e0f7fedbfcd6528e97c5115a351ddd0db488354cc"
            ],
            "version": "==1.1.6"
        },
        "markupsafe": {
            "hashes": [
                "sha256:00bc623926325b26bb9605ae9eae8a215691f33cae5df11ca5424f06f2d1f473",
                "sha256:09027a7803a62ca78792ad89403b1b7a73a01c8cb65909cd876f7fcebd79b161",
                "sha256:09c4b7f37d6c648cb13f9230d847adf22f8171b1ccc4d5682398e77f40309235",
                "sha256:1027c282dad077d0bae18be6794e6b6b8c91d58ed8a8d89a89d59693b9131db5",
                "sha256:24982cc2533820871eba85ba648cd53d8623687ff11cbb805be4ff7b4c971aff",
                "sha256:29872e92839765e546828bb7754a68c418d927cd064fd4708fab9fe9c8bb116b",
                "sha256:43a55c2930bbc139570ac2452adf3d70cdbb3cfe5912c71cdce1c2c6bbd9c5d1",
                "sha256:46c99d2de99945ec5cb54f23c8cd5689f6d7177305ebff350a58ce5f8de1669e",
                "sha256:500d4957e52ddc3351cabf489e79c91c17f6e0899158447047588650b5e69183",
                "sha256:535f6fc4d397c1563d08b88e485c3496cf5784e927af890fb3c3aac7f933ec66",
                "sha256:62fe6c95e3ec8a7fad637b7f3d372c15ec1caa01ab47926cfdf7a75b40e0eac1",
                "sha256:6dd73240d2af64df90aa7c4e7481e23825ea70af4b4922f8ede5b9e35f78a3b1",
                "sha256:717ba8fe3ae9cc0006d7c451f0bb265ee07739daf76355d06366154ee68d221e",
                "sha256:79855e1c5b8da654cf486b830bd42c06e8780cea587384cf6545b7d9ac013a0b",
                "sha256:7c1699dfe0cf8ff607dbdcc1e9b9af1755371f92a68f706051cc8c37d447c905",
                "sha256:88e5fcfb52ee7b911e8bb6d6aa2fd21fbecc674eadd44118a9cc3863f938e735",
                "sha256:8defac2f2ccd6805ebf65f5eeb132adcf2ab57aa11fdf4c0dd5169a004710e7d",
                "sha256:98c7086708b163d425c67c7a91bad6e466bb99d797aa64f965e9d25c12111a5e",
                "sha256:9add70b36c5666a2ed02b43b335fe19002ee5235efd4b8a89bfcf9005bebac0d",
                "sha256:9bf40443012702a1d2070043cb6291650a0841ece432556f784f004937f0f32c",
                "sha256:ade5e387d2ad0d7ebf59146cc00c8044acbd863725f887353a10df825fc8ae21",
                "sha256:b00c1de48212e4cc9603895652c5c410df699856a2853135b3967591e4beebc2",
                "sha256:b1282f8c00509d99fef04d8ba936b156d419be841854fe901d8ae224c59f0be5",
                "sha256:b2051432115498d3562c084a49bba65d97cf251f5a331c64a12ee7e04dacc51b",
                "sha256:ba59edeaa2fc6114428f1637ffff42da1e311e29382d81b339c1817d37ec93c6",
                "sha256:c8716a48d94b06bb3b2524c2b77e055fb313aeb4ea620c8dd03a105574ba704f",
                "sha256:cd5df75523866410809ca100dc9681e301e3c27567cf498077e8551b6d20e42f",
                "sha256:e249096428b3ae81b08327a63a485ad0878de3fb939049038579ac0ef61e17e7"
            ],
            "version": "==1.1.1"
        },
        "maya": {
            "hashes": [
                "sha256:7f53e06d5a123613dce7c270cbc647643a6942590dba7a19ec36194d0338c3f4",
                "sha256:fa90d8c6c9a730a7f740dec6e1c7d3da8ca10159e40bb843e4e72772f5e3a9a3"
            ],
            "index": "pypi",
            "version": "==0.6.1"
        },
        "mock": {
            "hashes": [
                "sha256:5ce3c71c5545b472da17b72268978914d0252980348636840bd34a00b5cc96c1",
                "sha256:b158b6df76edd239b8208d481dc46b6afd45a846b7812ff0ce58971cf5bc8bba"
            ],
            "version": "==2.0.0"
        },
        "more-itertools": {
            "hashes": [
                "sha256:0125e8f60e9e031347105eb1682cef932f5e97d7b9a1a28d9bf00c22a5daef40",
                "sha256:590044e3942351a1bdb1de960b739ff4ce277960f2425ad4509446dbace8d9d1"
            ],
            "version": "==6.0.0"
        },
        "moto": {
            "hashes": [
                "sha256:129de2e04cb250d9f8b2c722ec152ed1b5426ef179b4ebb03e9ec36e6eb3fcc5",
                "sha256:4df37936ff8d6a4b8229aab347a7b412cd2ca4823ff47bd1362ddfbc6c5e4ecf"
            ],
            "index": "pypi",
            "version": "==1.3.7"
        },
        "msgpack-python": {
            "hashes": [
                "sha256:378cc8a6d3545b532dfd149da715abae4fda2a3adb6d74e525d0d5e51f46909b"
            ],
            "version": "==0.5.6"
        },
        "mypy": {
            "hashes": [
                "sha256:308c274eb8482fbf16006f549137ddc0d69e5a589465e37b99c4564414363ca7",
                "sha256:e80fd6af34614a0e898a57f14296d0dacb584648f0339c2e000ddbf0f4cc2f8d"
            ],
            "index": "pypi",
            "version": "==0.670"
        },
        "mypy-extensions": {
            "hashes": [
                "sha256:37e0e956f41369209a3d5f34580150bcacfabaa57b33a15c0b25f4b5725e0812",
                "sha256:b16cabe759f55e3409a7d231ebd2841378fb0c27a5d1994719e340e4f429ac3e"
            ],
            "version": "==0.4.1"
        },
        "nbformat": {
            "hashes": [
                "sha256:b9a0dbdbd45bb034f4f8893cafd6f652ea08c8c1674ba83f2dc55d3955743b0b",
                "sha256:f7494ef0df60766b7cabe0a3651556345a963b74dbc16bc7c18479041170d402"
            ],
            "version": "==4.4.0"
        },
        "nucypher": {
            "editable": true,
            "path": "."
        },
        "numpy": {
            "hashes": [
                "sha256:1980f8d84548d74921685f68096911585fee393975f53797614b34d4f409b6da",
                "sha256:22752cd809272671b273bb86df0f505f505a12368a3a5fc0aa811c7ece4dfd5c",
                "sha256:23cc40313036cffd5d1873ef3ce2e949bdee0646c5d6f375bf7ee4f368db2511",
                "sha256:2b0b118ff547fecabc247a2668f48f48b3b1f7d63676ebc5be7352a5fd9e85a5",
                "sha256:3a0bd1edf64f6a911427b608a894111f9fcdb25284f724016f34a84c9a3a6ea9",
                "sha256:3f25f6c7b0d000017e5ac55977a3999b0b1a74491eacb3c1aa716f0e01f6dcd1",
                "sha256:4061c79ac2230594a7419151028e808239450e676c39e58302ad296232e3c2e8",
                "sha256:560ceaa24f971ab37dede7ba030fc5d8fa173305d94365f814d9523ffd5d5916",
                "sha256:62be044cd58da2a947b7e7b2252a10b42920df9520fc3d39f5c4c70d5460b8ba",
                "sha256:6c692e3879dde0b67a9dc78f9bfb6f61c666b4562fd8619632d7043fb5b691b0",
                "sha256:6f65e37b5a331df950ef6ff03bd4136b3c0bbcf44d4b8e99135d68a537711b5a",
                "sha256:7a78cc4ddb253a55971115f8320a7ce28fd23a065fc33166d601f51760eecfa9",
                "sha256:80a41edf64a3626e729a62df7dd278474fc1726836552b67a8c6396fd7e86760",
                "sha256:893f4d75255f25a7b8516feb5766c6b63c54780323b9bd4bc51cdd7efc943c73",
                "sha256:972ea92f9c1b54cc1c1a3d8508e326c0114aaf0f34996772a30f3f52b73b942f",
                "sha256:9f1d4865436f794accdabadc57a8395bd3faa755449b4f65b88b7df65ae05f89",
                "sha256:9f4cd7832b35e736b739be03b55875706c8c3e5fe334a06210f1a61e5c2c8ca5",
                "sha256:adab43bf657488300d3aeeb8030d7f024fcc86e3a9b8848741ea2ea903e56610",
                "sha256:bd2834d496ba9b1bdda3a6cf3de4dc0d4a0e7be306335940402ec95132ad063d",
                "sha256:d20c0360940f30003a23c0adae2fe50a0a04f3e48dc05c298493b51fd6280197",
                "sha256:d3b3ed87061d2314ff3659bb73896e622252da52558f2380f12c421fbdee3d89",
                "sha256:dc235bf29a406dfda5790d01b998a1c01d7d37f449128c0b1b7d1c89a84fae8b",
                "sha256:fb3c83554f39f48f3fa3123b9c24aecf681b1c289f9334f8215c1d3c8e2f6e5b"
            ],
            "version": "==1.16.2"
        },
        "packaging": {
            "hashes": [
                "sha256:0c98a5d0be38ed775798ece1b9727178c4469d9c3b4ada66e8e6b7849f8732af",
                "sha256:9e1cbf8c12b1f1ce0bb5344b8d7ecf66a6f8a6e91bcb0c84593ed6d3ab5c4ab3"
            ],
            "version": "==19.0"
        },
        "pandas": {
            "hashes": [
                "sha256:11975fad9edbdb55f1a560d96f91830e83e29bed6ad5ebf506abda09818eaf60",
                "sha256:12e13d127ca1b585dd6f6840d3fe3fa6e46c36a6afe2dbc5cb0b57032c902e31",
                "sha256:1c87fcb201e1e06f66e23a61a5fea9eeebfe7204a66d99df24600e3f05168051",
                "sha256:242e9900de758e137304ad4b5663c2eff0d798c2c3b891250bd0bd97144579da",
                "sha256:26c903d0ae1542890cb9abadb4adcb18f356b14c2df46e4ff657ae640e3ac9e7",
                "sha256:2e1e88f9d3e5f107b65b59cd29f141995597b035d17cc5537e58142038942e1a",
                "sha256:31b7a48b344c14691a8e92765d4023f88902ba3e96e2e4d0364d3453cdfd50db",
                "sha256:4fd07a932b4352f8a8973761ab4e84f965bf81cc750fb38e04f01088ab901cb8",
                "sha256:5b24ca47acf69222e82530e89111dd9d14f9b970ab2cd3a1c2c78f0c4fbba4f4",
                "sha256:647b3b916cc8f6aeba240c8171be3ab799c3c1b2ea179a3be0bd2712c4237553",
                "sha256:66b060946046ca27c0e03e9bec9bba3e0b918bafff84c425ca2cc2e157ce121e",
                "sha256:6efa9fa6e1434141df8872d0fa4226fc301b17aacf37429193f9d70b426ea28f",
                "sha256:be4715c9d8367e51dbe6bc6d05e205b1ae234f0dc5465931014aa1c4af44c1ba",
                "sha256:bea90da782d8e945fccfc958585210d23de374fa9294a9481ed2abcef637ebfc",
                "sha256:d318d77ab96f66a59e792a481e2701fba879e1a453aefeebdb17444fe204d1ed",
                "sha256:d785fc08d6f4207437e900ffead930a61e634c5e4f980ba6d3dc03c9581748c7",
                "sha256:de9559287c4fe8da56e8c3878d2374abc19d1ba2b807bfa7553e912a8e5ba87c",
                "sha256:f4f98b190bb918ac0bc0e3dd2ab74ff3573da9f43106f6dba6385406912ec00f",
                "sha256:f71f1a7e2d03758f6e957896ed696254e2bc83110ddbc6942018f1a232dd9dad",
                "sha256:fb944c8f0b0ab5c1f7846c686bc4cdf8cde7224655c12edcd59d5212cd57bec0"
            ],
            "index": "pypi",
            "version": "==0.23.4"
        },
        "paramiko": {
            "hashes": [
                "sha256:3c16b2bfb4c0d810b24c40155dbfd113c0521e7e6ee593d704e84b4c658a1f3b",
                "sha256:a8975a7df3560c9f1e2b43dc54ebd40fd00a7017392ca5445ce7df409f900fcb"
            ],
            "version": "==2.4.2"
        },
        "parsimonious": {
            "hashes": [
                "sha256:3add338892d580e0cb3b1a39e4a1b427ff9f687858fdd61097053742391a9f6b"
            ],
            "version": "==0.8.1"
        },
        "pathtools": {
            "hashes": [
                "sha256:7c35c5421a39bb82e58018febd90e3b6e5db34c5443aaaf742b3f33d4655f1c0"
            ],
            "version": "==0.1.2"
        },
        "pbr": {
            "hashes": [
                "sha256:8257baf496c8522437e8a6cfe0f15e00aedc6c0e0e7c9d55eeeeab31e0853843",
                "sha256:8c361cc353d988e4f5b998555c88098b9d5964c2e11acf7b0d21925a66bb5824"
            ],
            "version": "==5.1.3"
        },
        "pendulum": {
            "hashes": [
                "sha256:0f43d963b27e92b04047ce8352e4c277db99f20d0b513df7d0ceafe674a2f727",
                "sha256:14e60d26d7400980123dbb6e3f2a90b70d7c18c63742ffe5bd6d6a643f8c6ef1",
                "sha256:5035a4e17504814a679f138374269cc7cc514aeac7ba6d9dc020abc224f25dbc",
                "sha256:8c0b3d655c1e9205d4dacf42fffc929cde3b19b5fb544a7f7561e6896eb8a000",
                "sha256:bfc7b33ae193a204ec0bec12ad0d2d3300cd7e51d91d992da525ba3b28f0d265",
                "sha256:cd70b75800439794e1ad8dbfa24838845e171918df81fa98b68d0d5a6f9b8bf2",
                "sha256:cf535d36c063575d4752af36df928882b2e0e31541b4482c97d63752785f9fcb"
            ],
            "version": "==2.0.4"
        },
        "percy": {
            "hashes": [
                "sha256:0b1a6b3d2128cda1593395c47e7547b78efbe11b175eb6ac22dabb2c1024988e",
                "sha256:296cd63308b0a12d41ec2bbd1cfd49645e571ef756a8f7a245ac7517774df75c"
            ],
            "version": "==2.0.1"
        },
        "plotly": {
            "hashes": [
                "sha256:0877cafd49bae595615390437c20319f37c001cb9a17d3bc0c7741697952f731",
                "sha256:9489e8d772bdf700ef9dad55941c3e1b3430f71a08da4e8bfbd8f5838d274ff1"
            ],
            "index": "pypi",
            "version": "==3.5.0"
        },
        "pluggy": {
            "hashes": [
                "sha256:19ecf9ce9db2fce065a7a0586e07cfb4ac8614fe96edf628a264b1c70116cf8f",
                "sha256:84d306a647cc805219916e62aab89caa97a33a1dd8c342e87a37f91073cd4746"
            ],
            "version": "==0.9.0"
        },
        "protobuf": {
            "hashes": [
                "sha256:03666634d038e35d90155756914bc3a6316e8bcc0d300f3ee539e586889436b9",
                "sha256:049d5900e442d4cc0fd2afd146786b429151e2b29adebed28e6376026ab0ee0b",
                "sha256:0eb9e62a48cc818b1719b5035042310c7e4f57b01f5283b32998c68c2f1c6a7c",
                "sha256:255d10c2c9059964f6ebb5c900a830fc8a089731dda94a5cc873f673193d208b",
                "sha256:358cc59e4e02a15d3725f204f2eb5777fc10595e2d9a9c4c8d82292f49af6d41",
                "sha256:41f1b737d5f97f1e2af23d16fac6c0b8572f9c7ea73054f1258ca57f4f97cb80",
                "sha256:6a5129576a2cf925cd100e06ead5f9ae4c86db70a854fb91cedb8d680112734a",
                "sha256:80722b0d56dcb7ca8f75f99d8dadd7c7efd0d2265714d68f871ed437c32d82b3",
                "sha256:88a960e949ec356f7016d84f8262dcff2b842fca5355b4c1be759f5c103b19b3",
                "sha256:97872686223f47d95e914881cb0ca46e1bc622562600043da9edddcb54f2fe1e",
                "sha256:a1df9d22433ab44b7c7e0bd33817134832ae8a8f3d93d9b9719fc032c5b20e96",
                "sha256:ad385fbb9754023d17be14dd5aa67efff07f43c5df7f93118aef3c20e635ea19",
                "sha256:b2d5ee7ba5c03b735c02e6ae75fd4ff8c831133e7ca078f2963408dc7beac428",
                "sha256:c8c07cd8635d45b28ec53ee695e5ac8b0f9d9a4ae488a8d8ee168fe8fc75ba43",
                "sha256:d44ebc9838b183e8237e7507885d52e8d08c48fdc953fd4a7ee3e56cb9d20977",
                "sha256:dff97b0ee9256f0afdfc9eaa430736cdcdc18899d9a666658f161afd137cf93d",
                "sha256:e47d248d614c68e4b029442de212bdd4f6ae02ae36821de319ae90314ea2578c",
                "sha256:e650b521b429fed3d525428b1401a40051097a5a92c30076c91f36b31717e087"
            ],
            "version": "==3.7.0"
        },
        "py": {
            "hashes": [
                "sha256:64f65755aee5b381cea27766a3a147c3f15b9b6b9ac88676de66ba2ae36793fa",
                "sha256:dc639b046a6e2cff5bbe40194ad65936d6ba360b52b3c3fe1d08a82dd50b5e53"
            ],
            "version": "==1.8.0"
        },
        "py-ecc": {
            "hashes": [
                "sha256:2247996cf22c1126f4c9c852c9f2399d71a31e8263943a15d2b3270c7c586591",
                "sha256:6d4ced8b1f1a632ad3e2f4da73c1dfc5d41761da3b3208b0c570cb6f295138e0"
            ],
            "version": "==1.6.0"
        },
        "py-evm": {
            "hashes": [
                "sha256:3fe15579fdad78f0b5fadf01cf91bd01fe89fb12df593320211a54f327bb465d",
                "sha256:e474ae793743eec8cb1ade7119c3a1fdd1152070bfcf71233587d4e31046ba57"
            ],
            "index": "pypi",
            "version": "==0.2.0a39"
        },
        "py-geth": {
            "hashes": [
                "sha256:a33dbcf9a053da480d1ab2ee4a754970ea625869c27116d397b831116c17da37",
                "sha256:ab9ed996e1282dcb128e6749bb9db20f3139ae68894fbc5ecb9a7a56a5f0bc3e"
            ],
            "version": "==2.1.0"
        },
        "py-solc": {
            "editable": true,
            "git": "https://github.com/nucypher/py-solc.git",
            "ref": "391b8da1a6bac5816877197bda25527c6b0b8c15"
        },
        "pyaml": {
            "hashes": [
                "sha256:39470e99cfb7a0ef79e593fee626328283cd6d1a9c23c7e30f0d3a6933f3a235",
                "sha256:b96292cc409e0f222b6fecff96afd2e19cfab5d1f2606344907751d42301263a"
            ],
            "version": "==18.11.0"
        },
        "pyasn1": {
            "hashes": [
                "sha256:da2420fe13a9452d8ae97a0e478adde1dee153b11ba832a95b223a2ba01c10f7",
                "sha256:da6b43a8c9ae93bc80e2739efb38cc776ba74a886e3e9318d65fe81a8b8a2c6e"
            ],
            "version": "==0.4.5"
        },
        "pyasn1-modules": {
            "hashes": [
                "sha256:79580acf813e3b7d6e69783884e6e83ac94bf4617b36a135b85c599d8a818a7b",
                "sha256:a52090e8c5841ebbf08ae455146792d9ef3e8445b21055d3a3b7ed9c712b7c7c"
            ],
            "version": "==0.2.4"
        },
        "pychalk": {
            "hashes": [
                "sha256:f763275f6fa68835a30d22c2449f73724d569f33532a031d26e32edc604e7e39"
            ],
            "version": "==2.0.1"
        },
        "pycparser": {
            "hashes": [
                "sha256:a988718abfad80b6b157acce7bf130a30876d27603738ac39f140993246b25b3"
            ],
            "version": "==2.19"
        },
        "pycryptodome": {
            "hashes": [
                "sha256:06b779be9736710c109234f28ebef90ff6615c70c335e782d4f6d983c0c66b57",
                "sha256:0cfa2a1d9ec697b8924729e86443d2b8fd8dbad0ca4cd322e9507d8b77fb71a0",
                "sha256:0d6613ccd561eb6ef7029d59a47f58e63d840dcee0ed2eda19dafceaffe1e544",
                "sha256:0f37f03864dc05b70ce11c023dea78f6af4f19adb48651976d512ba4d7210942",
                "sha256:16f38a3d9735054cefaa0a5e272395aab585e7eb585cb1609cbea78e69a8da61",
                "sha256:1a222250e43f3c659b4ebd5df3e11c2f112aab6aef58e38af55ef5678b9f0636",
                "sha256:23df2d665c7f52ddf467d405de355b1ffbd08944442677bb072b33599748e09d",
                "sha256:624de350bc8f346da0f536b1dee6bd19b40c99fb783ba1ed09caceb783904fca",
                "sha256:733729141cf2e0706188f905fec9b27d40dd5a8e5ec232f95b82437e15c9ebf3",
                "sha256:737248b34df3231ba77fad50897a267cc0718a3ecd71b1eb9d92605a2d12d32e",
                "sha256:825af2416abf8be0441c2b632d4a0825ce96033cab36b0ea008a71afc7e6ca17",
                "sha256:8403b5adaabcaf7594331ce99a5eb834d0de5ce8f29d174db3f420b0fc450b77",
                "sha256:861442e3bc8680b47c7c9bfcd34fd9a3683cd179e3e4eaaba13c60af2ce3a8d6",
                "sha256:97e2fa022e2e92afbac4d9bc3c7263f7e6813b01b88398d7eb48dd000cfc81cb",
                "sha256:9f9b9dbabf286e35a6c4a3724fe48fe977acb0005aa6f08318960ac287108c1c",
                "sha256:a94ccb190cf8b1e0352d2b5f8984a44b3da0dfffdce21c4f3a6b8dc84d95e17a",
                "sha256:b9671b3ee8104deabee682f40540d65faf098bccb4d65bdd70eeccd87346856d",
                "sha256:be2403e4b65272516d7b3eeed73de0dbddf9802487c6faf2b202679def520c54",
                "sha256:c02ad68c49d959f724f26a4861deefc4aad25a5e970e40dedeeaf0627140605d",
                "sha256:ca78f78dde52ccd1b4654d8911d9b33015bf3cf54385a664f248a11af7896d44",
                "sha256:ce889584b07174047b554c17df9c48357134c48b517ef7008599e5677919e8d0",
                "sha256:d0d41c7338753e9e12bf685c7b5c0c8d2df070c6af8b7e7dc8fa0ccab20a4c05",
                "sha256:da05447b79754f703e53dae7b381d82234e062b5ca03cb96e64adc887d508dfd",
                "sha256:db53ea88fb38e3e054c2cb7d765b5dc4cea411b19be336e748b9b29f1b696ee5",
                "sha256:e7eb9ffaf5757f76c25761fc6fce2aaecbbaf145c0743bd146d86ba038899bf1",
                "sha256:ee5a6bba5a7517676a6afdf98ae4f65440132ed4a736c7c1fe762b464365a900",
                "sha256:f162644a8618c85cc29a3b998cea76c790220677461c9b6fffcb8fc7b0ae4335",
                "sha256:f6ab3c50b360160c38cb833f8855a42b9aa05ca30366a99bece8f161fa0c622b"
            ],
            "version": "==3.7.3"
        },
        "pyethash": {
            "hashes": [
                "sha256:ff66319ce26b9d77df1f610942634dac9742e216f2c27b051c0a2c2dec9c2818"
            ],
            "version": "==0.1.27"
        },
        "pygments": {
            "hashes": [
                "sha256:5ffada19f6203563680669ee7f53b64dabbeb100eb51b61996085e99c03b284a",
                "sha256:e8218dd399a61674745138520d0d4cf2621d7e032439341bc3f647bff125818d"
            ],
            "version": "==2.3.1"
        },
        "pyhamcrest": {
            "hashes": [
                "sha256:6b672c02fdf7470df9674ab82263841ce8333fb143f32f021f6cb26f0e512420",
                "sha256:8ffaa0a53da57e89de14ced7185ac746227a8894dbd5a3c718bf05ddbd1d56cd"
            ],
            "version": "==1.9.0"
        },
        "pynacl": {
            "hashes": [
                "sha256:05c26f93964373fc0abe332676cb6735f0ecad27711035b9472751faa8521255",
                "sha256:0c6100edd16fefd1557da078c7a31e7b7d7a52ce39fdca2bec29d4f7b6e7600c",
                "sha256:0d0a8171a68edf51add1e73d2159c4bc19fc0718e79dec51166e940856c2f28e",
                "sha256:1c780712b206317a746ace34c209b8c29dbfd841dfbc02aa27f2084dd3db77ae",
                "sha256:2424c8b9f41aa65bbdbd7a64e73a7450ebb4aa9ddedc6a081e7afcc4c97f7621",
                "sha256:2d23c04e8d709444220557ae48ed01f3f1086439f12dbf11976e849a4926db56",
                "sha256:30f36a9c70450c7878053fa1344aca0145fd47d845270b43a7ee9192a051bf39",
                "sha256:37aa336a317209f1bb099ad177fef0da45be36a2aa664507c5d72015f956c310",
                "sha256:4943decfc5b905748f0756fdd99d4f9498d7064815c4cf3643820c9028b711d1",
                "sha256:57ef38a65056e7800859e5ba9e6091053cd06e1038983016effaffe0efcd594a",
                "sha256:5bd61e9b44c543016ce1f6aef48606280e45f892a928ca7068fba30021e9b786",
                "sha256:6482d3017a0c0327a49dddc8bd1074cc730d45db2ccb09c3bac1f8f32d1eb61b",
                "sha256:7d3ce02c0784b7cbcc771a2da6ea51f87e8716004512493a2b69016326301c3b",
                "sha256:a14e499c0f5955dcc3991f785f3f8e2130ed504fa3a7f44009ff458ad6bdd17f",
                "sha256:a39f54ccbcd2757d1d63b0ec00a00980c0b382c62865b61a505163943624ab20",
                "sha256:aabb0c5232910a20eec8563503c153a8e78bbf5459490c49ab31f6adf3f3a415",
                "sha256:bd4ecb473a96ad0f90c20acba4f0bf0df91a4e03a1f4dd6a4bdc9ca75aa3a715",
                "sha256:e2da3c13307eac601f3de04887624939aca8ee3c9488a0bb0eca4fb9401fc6b1",
                "sha256:f67814c38162f4deb31f68d590771a29d5ae3b1bd64b75cf232308e5c74777e0"
            ],
            "version": "==1.3.0"
        },
        "pyopenssl": {
            "hashes": [
                "sha256:aeca66338f6de19d1aa46ed634c3b9ae519a64b458f8468aec688e7e3c20f200",
                "sha256:c727930ad54b10fc157015014b666f2d8b41f70c0d03e83ab67624fd3dd5d1e6"
            ],
            "index": "pypi",
            "version": "==19.0.0"
        },
        "pyparsing": {
            "hashes": [
                "sha256:66c9268862641abcac4a96ba74506e594c884e3f57690a696d21ad8210ed667a",
                "sha256:f6c5ef0d7480ad048c054c37632c67fca55299990fff127850181659eea33fc3"
            ],
            "version": "==2.3.1"
        },
        "pysha3": {
            "hashes": [
                "sha256:0060a66be16665d90c432f55a0ba1f6480590cfb7d2ad389e688a399183474f0",
                "sha256:11a2ba7a2e1d9669d0052fc8fb30f5661caed5512586ecbeeaf6bf9478ab5c48",
                "sha256:386998ee83e313b6911327174e088021f9f2061cbfa1651b97629b761e9ef5c4",
                "sha256:41be70b06c8775a9e4d4eeb52f2f6a3f356f17539a54eac61f43a29e42fd453d",
                "sha256:4416f16b0f1605c25f627966f76873e432971824778b369bd9ce1bb63d6566d9",
                "sha256:571a246308a7b63f15f5aa9651f99cf30f2a6acba18eddf28f1510935968b603",
                "sha256:59111c08b8f34495575d12e5f2ce3bafb98bea470bc81e70c8b6df99aef0dd2f",
                "sha256:5ec8da7c5c70a53b5fa99094af3ba8d343955b212bc346a0d25f6ff75853999f",
                "sha256:684cb01d87ed6ff466c135f1c83e7e4042d0fc668fa20619f581e6add1d38d77",
                "sha256:68c3a60a39f9179b263d29e221c1bd6e01353178b14323c39cc70593c30f21c5",
                "sha256:6e6a84efb7856f5d760ee55cd2b446972cb7b835676065f6c4f694913ea8f8d9",
                "sha256:827b308dc025efe9b6b7bae36c2e09ed0118a81f792d888548188e97b9bf9a3d",
                "sha256:93abd775dac570cb9951c4e423bcb2bc6303a9d1dc0dc2b7afa2dd401d195b24",
                "sha256:9c778fa8b161dc9348dc5cc361e94d54aa5ff18413788f4641f6600d4893a608",
                "sha256:9fdd28884c5d0b4edfed269b12badfa07f1c89dbc5c9c66dd279833894a9896b",
                "sha256:c7c2adcc43836223680ebdf91f1d3373543dc32747c182c8ca2e02d1b69ce030",
                "sha256:c93a2676e6588abcfaecb73eb14485c81c63b94fca2000a811a7b4fb5937b8e8",
                "sha256:cd5c961b603bd2e6c2b5ef9976f3238a561c58569945d4165efb9b9383b050ef",
                "sha256:f9046d59b3e72aa84f6dae83a040bd1184ebd7fef4e822d38186a8158c89e3cf",
                "sha256:fd7e66999060d079e9c0e8893e78d8017dad4f59721f6fe0be6307cd32127a07",
                "sha256:fe988e73f2ce6d947220624f04d467faf05f1bbdbc64b0a201296bb3af92739e"
            ],
            "index": "pypi",
            "version": "==1.0.2"
        },
        "pytest": {
            "hashes": [
                "sha256:f689bf2fc18c4585403348dd56f47d87780bf217c53ed9ae7a3e2d7faa45f8e9",
                "sha256:f812ea39a0153566be53d88f8de94839db1e8a05352ed8a49525d7d7f37861e9"
            ],
            "index": "pypi",
            "version": "==4.0.2"
        },
        "pytest-cov": {
            "hashes": [
                "sha256:03aa752cf11db41d281ea1d807d954c4eda35cfa1b21d6971966cc041bbf6e2d",
                "sha256:890fe5565400902b0c78b5357004aab1c814115894f4f21370e2433256a3eeec"
            ],
            "index": "pypi",
            "version": "==2.5.1"
        },
        "pytest-dash": {
            "hashes": [
                "sha256:3c6ea3c20d97a4d05f31bb2f3f0682bc230ab61f9ba266a2f7c478964632f9ad"
            ],
            "index": "pypi",
            "version": "==2.1.0"
        },
        "pytest-ethereum": {
            "hashes": [
                "sha256:0767a536ab0330d05a3282a03511f8e6d2de98f880fec7d49b115b2d43d746e8",
                "sha256:1bd0415d5e7176e62b19ebec9fec73aefdf4d7766dbf928b6b644fe27b269b3f"
            ],
            "version": "==0.1.3a6"
        },
        "pytest-forked": {
            "hashes": [
                "sha256:5fe33fbd07d7b1302c95310803a5e5726a4ff7f19d5a542b7ce57c76fed8135f",
                "sha256:d352aaced2ebd54d42a65825722cb433004b4446ab5d2044851d9cc7a00c9e38"
            ],
            "version": "==1.0.2"
        },
        "pytest-mock": {
            "hashes": [
                "sha256:4d0d06d173eecf172703219a71dbd4ade0e13904e6bbce1ce660e2e0dc78b5c4",
                "sha256:bfdf02789e3d197bd682a758cae0a4a18706566395fbe2803badcd1335e0173e"
            ],
            "index": "pypi",
            "version": "==1.10.1"
        },
        "pytest-mypy": {
            "hashes": [
                "sha256:8f6436eed8118afd6c10a82b3b60fb537336736b0fd7a29262a656ac42ce01ac",
                "sha256:acc653210e7d8d5c72845a5248f00fd33f4f3379ca13fe56cfc7b749b5655c3e"
            ],
            "index": "pypi",
            "version": "==0.3.2"
        },
        "pytest-twisted": {
            "hashes": [
                "sha256:6396e3d46c9acc8dda6c408aef74cb36c252621ee8387797984ba35ab6ef600a"
            ],
            "index": "pypi",
            "version": "==1.9"
        },
        "pytest-xdist": {
            "hashes": [
                "sha256:a64915be2b23235d6cec0992b8f59b791d64083756fbf13cf574fa5757085bc7",
                "sha256:a96ed691705882560fa3fc95531fbd4c224896c827f4004817eb2dcac4ba41a2"
            ],
            "index": "pypi",
            "version": "==1.27.0"
        },
        "python-coveralls": {
            "hashes": [
                "sha256:1748272081e0fc21e2c20c12e5bd18cb13272db1b130758df0d473da0cb31087",
                "sha256:736dda01f64beda240e1500d5f264b969495b05fcb325c7c0eb7ebbfd1210b70"
            ],
            "index": "pypi",
            "version": "==2.9.1"
        },
        "python-dateutil": {
            "hashes": [
                "sha256:7e6584c74aeed623791615e26efd690f29817a27c73085b78e4bad02493df2fb",
                "sha256:c89805f6f4d64db21ed966fda138f8a5ed7a4fdbc1a8ee329ce1b74e3c74da9e"
            ],
            "markers": "python_version >= '2.7'",
            "version": "==2.8.0"
        },
        "python-jose": {
            "hashes": [
                "sha256:391f860dbe274223d73dd87de25e4117bf09e8fe5f93a417663b1f2d7b591165",
                "sha256:3b35cdb0e55a88581ff6d3f12de753aa459e940b50fe7ca5aa25149bc94cb37b"
            ],
            "version": "==2.0.2"
        },
        "pytz": {
            "hashes": [
                "sha256:32b0891edff07e28efe91284ed9c31e123d84bea3fd98e1f72be2508f43ef8d9",
                "sha256:d5f05e487007e29e03409f9398d074e158d920d36eb82eaf66fb1136b0c5374c"
            ],
            "version": "==2018.9"
        },
        "pytzdata": {
            "hashes": [
                "sha256:9626e42fd9df77b16aedbd909d1e5fda839be47966adb7089b990f3452c45dd8",
                "sha256:dddaaf4f1717820a6fdcac94057e03c1a15b3829a44d9eaf19988917977db408"
            ],
            "version": "==2018.9"
        },
        "pyyaml": {
            "hashes": [
<<<<<<< HEAD
                "sha256:0b83c5697aed17a27efbb631a6a3846501375c6e55112a665b210f223fa69629"
            ],
            "version": "==5.1b3"
=======
                "sha256:1adecc22f88d38052fb787d959f003811ca858b799590a5eaa70e63dca50308c",
                "sha256:436bc774ecf7c103814098159fbb84c2715d25980175292c648f2da143909f95",
                "sha256:460a5a4248763f6f37ea225d19d5c205677d8d525f6a83357ca622ed541830c2",
                "sha256:5a22a9c84653debfbf198d02fe592c176ea548cccce47553f35f466e15cf2fd4",
                "sha256:7a5d3f26b89d688db27822343dfa25c599627bc92093e788956372285c6298ad",
                "sha256:9372b04a02080752d9e6f990179a4ab840227c6e2ce15b95e1278456664cf2ba",
                "sha256:a5dcbebee834eaddf3fa7366316b880ff4062e4bcc9787b78c7fbb4a26ff2dd1",
                "sha256:aee5bab92a176e7cd034e57f46e9df9a9862a71f8f37cad167c6fc74c65f5b4e",
                "sha256:c51f642898c0bacd335fc119da60baae0824f2cde95b0330b56c0553439f0673",
                "sha256:c68ea4d3ba1705da1e0d85da6684ac657912679a649e8868bd850d2c299cce13",
                "sha256:e23d0cc5299223dcc37885dae624f382297717e459ea24053709675a976a3e19"
            ],
            "version": "==5.1"
>>>>>>> 50b2871f
        },
        "recommonmark": {
            "hashes": [
                "sha256:a520b8d25071a51ae23a27cf6252f2fe387f51bdc913390d83b2b50617f5bb48",
                "sha256:c85228b9b7aea7157662520e74b4e8791c5eacd375332ec68381b52bf10165be"
            ],
            "index": "pypi",
            "version": "==0.5.0"
        },
        "regex": {
            "hashes": [
<<<<<<< HEAD
                "sha256:532d4fadfbd382b901d9ca33d88caf260bf107b6f9a0828544c5bd5acc9b99b6",
                "sha256:587bd4cad11c7294f89799c45778abca271d7c6668a0e85c41a6dbfa8096f9bb",
                "sha256:9ade5d0b79e9d45fb06be75fd464d39050b81154b592a37114b525a37fddc628",
                "sha256:bfcc1dcfa375087568ad197471fa77a918cc9b10a255b82ffe84ffce9c376d64",
                "sha256:cc9fcd8a9dcdb1e36a6bb8ff50b7b1011ac2cd37d34b5349bf343082004c5cc0",
                "sha256:d2151238f5e333aded35b13b266b4e9d8f5d67846873c5100662f635530e7e0a",
                "sha256:dfec30ec0f66d54d00076b191d18511f08d8638ea37edb48988bbfb598959ed9",
                "sha256:fae7d8fc13ed0384d9adfab38fe10ab6e3440bf66fc4d6229f538fb20909a2c5",
                "sha256:ffd176fb7169bdd7a77e5eaafb43ea17f2bf7bf9889a30040ca51f96db1636be"
            ],
            "version": "==2019.2.21"
=======
                "sha256:0306149889c1a1bec362511f737bc446245ddfcdbe4b556abdfc506ed46dfa47",
                "sha256:4b08704a5939c698d2d5950b5dc950597613216cc8c01048efc0da860a0c3db9",
                "sha256:6ba0eb777ada6887062c2620e6d644b011078d5d3dc09119ae7107285f6f95e9",
                "sha256:7789cc323948792c4c62b269a56f2f2f9bc77d44e54fd81e01b12a967dd7244c",
                "sha256:825143aadca0da7d26eeaf2ab0f8bc33921a5642e570ded92dde08c5aaebc65f",
                "sha256:8fbd057faab28ce552d89c46f7a968e950f07e80752dfb93891dd11c6b0ee3b4",
                "sha256:a41aabb0b9072a14f1e2e554f959ed6439b83610ed656edace9096a0b27e378e",
                "sha256:d8807231aed332a1d0456d2088967b87e8c664222bed8e566384ca0ec0b43bfd",
                "sha256:dfd89b642fe71f4e8a9906455d4147d453061377b650e6233ddd9ea822971360"
            ],
            "version": "==2019.3.12"
>>>>>>> 50b2871f
        },
        "requests": {
            "hashes": [
                "sha256:502a824f31acdacb3a35b6690b5fbf0bc41d63a24a45c4004352b0242707598e",
                "sha256:7bf2a778576d825600030a110f3c0e3e8edc51dfaafe1c146e39a2027784957b"
            ],
            "index": "pypi",
            "version": "==2.21.0"
        },
        "responses": {
            "hashes": [
                "sha256:502d9c0c8008439cfcdef7e251f507fcfdd503b56e8c0c87c3c3e3393953f790",
                "sha256:97193c0183d63fba8cd3a041c75464e4b09ea0aff6328800d1546598567dde0b"
            ],
<<<<<<< HEAD
            "index": "pypi",
            "version": "==0.10.5"
=======
            "version": "==0.10.6"
>>>>>>> 50b2871f
        },
        "retrying": {
            "hashes": [
                "sha256:08c039560a6da2fe4f2c426d0766e284d3b736e355f8dd24b37367b0bb41973b"
            ],
            "version": "==1.3.3"
        },
        "rlp": {
            "hashes": [
                "sha256:0505fd53278cb4a3ea6baf1b658357ac209bdcdd1b316ac90050c40f669ceacc",
                "sha256:ebe80a03c50e3d6aac47f44ddd45048bb99e411203cd764f5da1330e6d83821c"
            ],
            "version": "==1.1.0"
        },
        "ruamel.yaml": {
            "hashes": [
                "sha256:0ae64b150ec39667ce2815227271207d27a6218bc501b73e70a7403f2cf987ee",
                "sha256:0e6aa488ec65fcaf7cca609d83a2b0e13d429a6080dd6ef3fd89dcbf67f13c1d",
                "sha256:1085219e373381c8a4ac911be2f167d2c67485af82199db0abee11cfe06283d5",
                "sha256:181aeecf6d037e34c325c191b0a14188921964dd02c34a4d01bf7881060c22d0",
                "sha256:1bafe5773c559ef8e06d53f35bfcaad0510ef069db8b3fb50bf9816b3c531633",
                "sha256:20bc4549b86f7e5a558c06e51c97821d8b7658d4b01d3e21713a53db6f45779a",
                "sha256:325b5b1df1b29ecaaa3dab6745ee0a35d51e58aa19b90cab8ba11c498d438cb7",
                "sha256:3e89d657a11fee61120d304efcab92409ea4a21c9629626cbb7aabbac7b713d9",
                "sha256:551142c578813ee25e4952dda820701f0201d0292e8807e8fb5490d19bab8181",
                "sha256:6d8bf658b64ebeccb67bccccd01833cdbe5369c1436365d41052d23e5cbf716f",
                "sha256:76aadb21b3186599057c8874104c8467270307e12faed124dc5ee1cfcd4e240f",
                "sha256:86d034aa9e2ab3eacc5f75f5cd6a469a2af533b6d9e60ea92edbba540d21b9b7",
                "sha256:aa4bfa597c58f2efcae98add337ada85ded45288936a15ddc2d29ff3f5ce3ddf",
                "sha256:b76a4cf08e9392765cf6a25eae63a12fb27c6cc4a8ee5416a49cd54627151f46",
                "sha256:bd9976f13d14f6cb6da1748c7678198b6f9346cbbe0ad18eb74c024a7a2c0d08",
                "sha256:c3c1af293b9e6a84b5da3954f4ae81b30d07a626717cfb6f099ffe0901ff1eac",
                "sha256:c64ae6da2da174fce281a088d7634c6e545db5fb989a3cecec2aa9cef2634a92",
                "sha256:ca742877ea6948cb80c70aaf5d76011694eb072d98264a704b04ffc2d4c0d440",
                "sha256:cfefc391d5a3a7e8b1c6195f364d2f11f898f07eef277ef8e93a4e3ccafbd7c2",
                "sha256:f004249eb8b873c4f48361dc814450e47dab53b5312334cff0a9d381a4589f03",
                "sha256:fc6a2b2f4453944ab8bbe4d6d2eba0c864c098baa8487b08e4340a93a1f811c7",
                "sha256:fffc4dd4097451c0ae1c6cb89bbff1a8248fda6366adb08d1c7bbc4ea2e6a637"
            ],
            "version": "==0.15.89"
        },
        "s3transfer": {
            "hashes": [
                "sha256:7b9ad3213bff7d357f888e0fab5101b56fa1a0548ee77d121c3a3dbfbef4cb2e",
                "sha256:f23d5cb7d862b104401d9021fc82e5fa0e0cf57b7660a1331425aab0c691d021"
            ],
            "version": "==0.2.0"
        },
        "selenium": {
            "hashes": [
                "sha256:2d7131d7bc5a5b99a2d9b04aaf2612c411b03b8ca1b1ee8d3de5845a9be2cb3c",
                "sha256:deaf32b60ad91a4611b98d8002757f29e6f2c2d5fcaf202e1c9ad06d6772300d"
            ],
            "version": "==3.141.0"
        },
        "semantic-version": {
            "hashes": [
                "sha256:2a4328680073e9b243667b201119772aefc5fc63ae32398d6afafff07c4f54c0",
                "sha256:2d06ab7372034bcb8b54f2205370f4aa0643c133b7e6dbd129c5200b83ab394b"
            ],
            "version": "==2.6.0"
        },
        "sentry-sdk": {
            "hashes": [
                "sha256:d4eb77414e21258943cdd7ea4aa216e2d994d38700d747d5d3da943edd414b58",
                "sha256:e77795ca8bafbcf4a19d9c2fcd99f9cb68a9623e5f853a0758084a8b025e6c87"
            ],
            "index": "pypi",
            "version": "==0.5.2"
        },
        "service-identity": {
            "hashes": [
                "sha256:001c0707759cb3de7e49c078a7c0c9cd12594161d3bf06b9c254fdcb1a60dc36",
                "sha256:0858a54aabc5b459d1aafa8a518ed2081a285087f349fe3e55197989232e2e2d"
            ],
            "version": "==18.1.0"
        },
        "six": {
            "hashes": [
                "sha256:3350809f0555b11f552448330d0b52d5f24c91a322ea4a15ef22629740f3761c",
                "sha256:d16a0141ec1a18405cd4ce8b4613101da75da0e9a7aec5bdd4fa804d0e0eba73"
            ],
            "version": "==1.12.0"
        },
        "snaptime": {
            "hashes": [
                "sha256:e3f1eb89043d58d30721ab98cb65023f1a4c2740e3b197704298b163c92d508b"
            ],
            "version": "==0.2.4"
        },
        "snowballstemmer": {
            "hashes": [
                "sha256:919f26a68b2c17a7634da993d91339e288964f93c274f1343e3bbbe2096e1128",
                "sha256:9f3bcd3c401c3e862ec0ebe6d2c069ebc012ce142cce209c098ccb5b09136e89"
            ],
            "version": "==1.2.1"
        },
        "sphinx": {
            "hashes": [
<<<<<<< HEAD
                "sha256:230af939a2f678ab4f2a0a948c3b24a822a0d280821859caaefb750ef7413003",
                "sha256:835c701420102a0a71ba2ed54a5bada2da6fd01263bf6dc8c5c80c798e27709c"
            ],
            "index": "pypi",
            "version": "==2.0.0b1"
=======
                "sha256:821df39e44b8127043e09b80a312ff0fdb45fe88e10b1515b8c8b9652322df34",
                "sha256:bc3714ad839a265ef08fa6ad3b990bb884e64401a75e4980549bd9ef5e649aa7"
            ],
            "index": "pypi",
            "version": "==2.0.0b2"
>>>>>>> 50b2871f
        },
        "sphinx-rtd-theme": {
            "hashes": [
                "sha256:00cf895504a7895ee433807c62094cf1e95f065843bf3acd17037c3e9a2becd4",
                "sha256:728607e34d60456d736cc7991fd236afb828b21b82f956c5ea75f94c8414040a"
            ],
            "index": "pypi",
            "version": "==0.4.3"
        },
        "sphinxcontrib-applehelp": {
            "hashes": [
                "sha256:edaa0ab2b2bc74403149cb0209d6775c96de797dfd5b5e2a71981309efab3897",
                "sha256:fb8dee85af95e5c30c91f10e7eb3c8967308518e0f7488a2828ef7bc191d0d5d"
            ],
            "version": "==1.0.1"
        },
        "sphinxcontrib-devhelp": {
            "hashes": [
                "sha256:6c64b077937330a9128a4da74586e8c2130262f014689b4b89e2d08ee7294a34",
                "sha256:9512ecb00a2b0821a146736b39f7aeb90759834b07e81e8cc23a9c70bacb9981"
            ],
            "version": "==1.0.1"
        },
        "sphinxcontrib-htmlhelp": {
            "hashes": [
                "sha256:0d691ca8edf5995fbacfe69b191914256071a94cbad03c3688dca47385c9206c",
                "sha256:e31c8271f5a8f04b620a500c0442a7d5cfc1a732fa5c10ec363f90fe72af0cb8"
            ],
            "version": "==1.0.1"
        },
        "sphinxcontrib-jsmath": {
            "hashes": [
                "sha256:2ec2eaebfb78f3f2078e73666b1415417a116cc848b72e5172e596c871103178",
                "sha256:a9925e4a4587247ed2191a22df5f6970656cb8ca2bd6284309578f2153e0c4b8"
            ],
            "version": "==1.0.1"
        },
        "sphinxcontrib-qthelp": {
            "hashes": [
                "sha256:513049b93031beb1f57d4daea74068a4feb77aa5630f856fcff2e50de14e9a20",
                "sha256:79465ce11ae5694ff165becda529a600c754f4bc459778778c7017374d4d406f"
            ],
            "version": "==1.0.2"
        },
        "sphinxcontrib-serializinghtml": {
            "hashes": [
                "sha256:01d9b2617d7e8ddf7a00cae091f08f9fa4db587cc160b493141ee56710810932",
                "sha256:392187ac558863b8aff0d76dc78e0731fed58f3b06e2b00e22995dcdb630f213"
            ],
            "version": "==1.1.1"
        },
        "sqlalchemy": {
            "hashes": [
<<<<<<< HEAD
                "sha256:11ead7047ff3f394ed0d4b62aded6c5d970a9b718e1dc6add9f5e79442cc5b14"
            ],
            "index": "pypi",
            "version": "==1.3.0"
=======
                "sha256:781fb7b9d194ed3fc596b8f0dd4623ff160e3e825dd8c15472376a438c19598b"
            ],
            "index": "pypi",
            "version": "==1.3.1"
>>>>>>> 50b2871f
        },
        "toolz": {
            "hashes": [
                "sha256:929f0a7ea7f61c178bd951bdae93920515d3fbdbafc8e6caf82d752b9b3b31c9"
            ],
            "version": "==0.9.0"
        },
        "traitlets": {
            "hashes": [
                "sha256:9c4bd2d267b7153df9152698efb1050a5d84982d3384a37b2c1f7723ba3e7835",
                "sha256:c6cb5e6f57c5a9bdaa40fa71ce7b4af30298fbab9ece9815b5d995ab6217c7d9"
            ],
            "version": "==4.3.2"
        },
        "trie": {
            "hashes": [
                "sha256:028949f9c7d14c6635dc331ecd00fa760e6688c8926cc2fcafd044260b1211b5",
                "sha256:8c76b26d18619dbc70badfe3abe8a8065f4ec5e8048193349bcad5779e26fc62"
            ],
            "version": "==1.3.8"
        },
        "twisted": {
            "hashes": [
                "sha256:360e1d771c6ac6781dbc833b97ac6e883dcdf974d72901bc851857c8e9ca2e9e"
            ],
            "version": "==19.2.0rc1"
        },
        "txaio": {
            "hashes": [
                "sha256:67e360ac73b12c52058219bb5f8b3ed4105d2636707a36a7cdafb56fe06db7fe",
                "sha256:b6b235d432cc58ffe111b43e337db71a5caa5d3eaa88f0eacf60b431c7626ef5"
            ],
            "version": "==18.8.1"
        },
        "typed-ast": {
            "hashes": [
                "sha256:035a54ede6ce1380599b2ce57844c6554666522e376bd111eb940fbc7c3dad23",
                "sha256:037c35f2741ce3a9ac0d55abfcd119133cbd821fffa4461397718287092d9d15",
                "sha256:049feae7e9f180b64efacbdc36b3af64a00393a47be22fa9cb6794e68d4e73d3",
                "sha256:19228f7940beafc1ba21a6e8e070e0b0bfd1457902a3a81709762b8b9039b88d",
                "sha256:2ea681e91e3550a30c2265d2916f40a5f5d89b59469a20f3bad7d07adee0f7a6",
                "sha256:3a6b0a78af298d82323660df5497bcea0f0a4a25a0b003afd0ce5af049bd1f60",
                "sha256:5385da8f3b801014504df0852bf83524599df890387a3c2b17b7caa3d78b1773",
                "sha256:606d8afa07eef77280c2bf84335e24390055b478392e1975f96286d99d0cb424",
                "sha256:69245b5b23bbf7fb242c9f8f08493e9ecd7711f063259aefffaeb90595d62287",
                "sha256:6f6d839ab09830d59b7fa8fb6917023d8cb5498ee1f1dbd82d37db78eb76bc99",
                "sha256:730888475f5ac0e37c1de4bd05eeb799fdb742697867f524dc8a4cd74bcecc23",
                "sha256:9819b5162ffc121b9e334923c685b0d0826154e41dfe70b2ede2ce29034c71d8",
                "sha256:9e60ef9426efab601dd9aa120e4ff560f4461cf8442e9c0a2b92548d52800699",
                "sha256:af5fbdde0690c7da68e841d7fc2632345d570768ea7406a9434446d7b33b0ee1",
                "sha256:b64efdbdf3bbb1377562c179f167f3bf301251411eb5ac77dec6b7d32bcda463",
                "sha256:bac5f444c118aeb456fac1b0b5d14c6a71ea2a42069b09c176f75e9bd4c186f6",
                "sha256:bda9068aafb73859491e13b99b682bd299c1b5fd50644d697533775828a28ee0",
                "sha256:d659517ca116e6750101a1326107d3479028c5191f0ecee3c7203c50f5b915b0",
                "sha256:eddd3fb1f3e0f82e5915a899285a39ee34ce18fd25d89582bc89fc9fb16cd2c6"
            ],
            "version": "==1.3.1"
        },
        "tzlocal": {
            "hashes": [
                "sha256:27d58a0958dc884d208cdaf45ef5892bf2a57d21d9611f2ac45e51f1973e8cab",
                "sha256:f124f198e5d86b3538b140883472beaa82d2c0efc0cd9694dfdbe39079e22e69"
            ],
            "version": "==2.0.0b1"
        },
        "umbral": {
            "hashes": [
                "sha256:64b0302117e63c212e94005ee6a981da53f40ff643aca215263ad4059ed0c885",
                "sha256:8a1b23fafaafb07438f98ee112949818a6941d377c305f8b8598f52c4831b0c4"
            ],
            "index": "pypi",
            "version": "==0.1.3a0"
        },
        "urllib3": {
            "hashes": [
                "sha256:61bf29cada3fc2fbefad4fdf059ea4bd1b4a86d2b6d15e1c7c0b582b9752fe39",
                "sha256:de9529817c93f27c8ccbfead6985011db27bd0ddfcdb2d86f3f663385c6a9c22"
            ],
            "markers": "python_version >= '3.4'",
            "version": "==1.24.1"
        },
        "waitress": {
            "hashes": [
                "sha256:c369e238bd81ef7d61f04825f06f107c42094de60d13d8de8e71952c7c683dfe",
                "sha256:de0dbd36dec695d90ac8e7464998f28c7e968a2dde3c37b06bb0a714df4dad62"
            ],
            "version": "==1.2.1"
        },
        "watchdog": {
            "hashes": [
                "sha256:965f658d0732de3188211932aeb0bb457587f04f63ab4c1e33eab878e9de961d"
            ],
            "version": "==0.9.0"
        },
        "web3": {
            "extras": [
                "tester"
            ],
            "hashes": [
<<<<<<< HEAD
                "sha256:75cf38f67cafaa14d9fc1601b56a7ef3b28d3fec5c4470009c41a4572e75796c",
                "sha256:dc63e613d60609b7c805be2c6d39ecd8fd2a056160134d1217f4347b71c8d876"
            ],
            "index": "pypi",
            "version": "==5.0.0a6"
        },
        "websocket-client": {
            "hashes": [
                "sha256:47a3ddf3ee7ecd4e2f81610bcdc7f44d5dd03b602b911d4ce991cd82310d3f3b",
                "sha256:f6029deea21218f2c771848935aa26c15699c831770f4fa66958bdaabff80ca0"
            ],
            "version": "==0.55.0"
=======
                "sha256:85b1e07ad97dfded4e3177c268e84a3e7b3416f75472bcf97e0b988180d8aaa8",
                "sha256:b502d106f9dbdcad13249463850a90df89b03d26f7fa0c265afb8c4b05b4124f"
            ],
            "index": "pypi",
            "version": "==5.0.0a8"
        },
        "websocket-client": {
            "hashes": [
                "sha256:1151d5fb3a62dc129164292e1227655e4bbc5dd5340a5165dfae61128ec50aa9",
                "sha256:1fd5520878b68b84b5748bb30e592b10d0a91529d5383f74f4964e72b297fd3a"
            ],
            "version": "==0.56.0"
>>>>>>> 50b2871f
        },
        "websockets": {
            "hashes": [
                "sha256:04b42a1b57096ffa5627d6a78ea1ff7fad3bc2c0331ffc17bc32a4024da7fea0",
                "sha256:08e3c3e0535befa4f0c4443824496c03ecc25062debbcf895874f8a0b4c97c9f",
                "sha256:10d89d4326045bf5e15e83e9867c85d686b612822e4d8f149cf4840aab5f46e0",
                "sha256:232fac8a1978fc1dead4b1c2fa27c7756750fb393eb4ac52f6bc87ba7242b2fa",
                "sha256:4bf4c8097440eff22bc78ec76fe2a865a6e658b6977a504679aaf08f02c121da",
                "sha256:51642ea3a00772d1e48fb0c492f0d3ae3b6474f34d20eca005a83f8c9c06c561",
                "sha256:55d86102282a636e195dad68aaaf85b81d0bef449d7e2ef2ff79ac450bb25d53",
                "sha256:564d2675682bd497b59907d2205031acbf7d3fadf8c763b689b9ede20300b215",
                "sha256:5d13bf5197a92149dc0badcc2b699267ff65a867029f465accfca8abab95f412",
                "sha256:5eda665f6789edb9b57b57a159b9c55482cbe5b046d7db458948370554b16439",
                "sha256:5edb2524d4032be4564c65dc4f9d01e79fe8fad5f966e5b552f4e5164fef0885",
                "sha256:79691794288bc51e2a3b8de2bc0272ca8355d0b8503077ea57c0716e840ebaef",
                "sha256:7fcc8681e9981b9b511cdee7c580d5b005f3bb86b65bde2188e04a29f1d63317",
                "sha256:8e447e05ec88b1b408a4c9cde85aa6f4b04f06aa874b9f0b8e8319faf51b1fee",
                "sha256:90ea6b3e7787620bb295a4ae050d2811c807d65b1486749414f78cfd6fb61489",
                "sha256:9e13239952694b8b831088431d15f771beace10edfcf9ef230cefea14f18508f",
                "sha256:d40f081187f7b54d7a99d8a5c782eaa4edc335a057aa54c85059272ed826dc09",
                "sha256:e1df1a58ed2468c7b7ce9a2f9752a32ad08eac2bcd56318625c3647c2cd2da6f",
                "sha256:e98d0cec437097f09c7834a11c69d79fe6241729b23f656cfc227e93294fc242",
                "sha256:f8d59627702d2ff27cb495ca1abdea8bd8d581de425c56e93bff6517134e0a9b",
                "sha256:fc30cdf2e949a2225b012a7911d1d031df3d23e99b7eda7dfc982dc4a860dae9"
            ],
            "version": "==7.0"
        },
        "werkzeug": {
            "hashes": [
                "sha256:96da23fa8ccecbc3ae832a83df5c722c11547d021637faacb0bec4dd2f4666c8",
                "sha256:ca5c2dcd367d6c0df87185b9082929d255358f5391923269335782b213d52655"
            ],
            "version": "==0.15.1"
        },
        "wrapt": {
            "hashes": [
                "sha256:4aea003270831cceb8a90ff27c4031da6ead7ec1886023b80ce0dfe0adf61533"
            ],
            "version": "==1.11.1"
        },
        "xmltodict": {
            "hashes": [
                "sha256:50d8c638ed7ecb88d90561beedbf720c9b4e851a9fa6c47ebd64e99d166d8a21",
                "sha256:8bbcb45cc982f48b2ca8fe7e7827c5d792f217ecf1792626f808bf41c3b86051"
            ],
            "version": "==0.12.0"
        },
        "zope.interface": {
            "hashes": [
                "sha256:086707e0f413ff8800d9c4bc26e174f7ee4c9c8b0302fbad68d083071822316c",
                "sha256:1157b1ec2a1f5bf45668421e3955c60c610e31913cc695b407a574efdbae1f7b",
                "sha256:11ebddf765bff3bbe8dbce10c86884d87f90ed66ee410a7e6c392086e2c63d02",
                "sha256:14b242d53f6f35c2d07aa2c0e13ccb710392bcd203e1b82a1828d216f6f6b11f",
                "sha256:1b3d0dcabc7c90b470e59e38a9acaa361be43b3a6ea644c0063951964717f0e5",
                "sha256:20a12ab46a7e72b89ce0671e7d7a6c3c1ca2c2766ac98112f78c5bddaa6e4375",
                "sha256:298f82c0ab1b182bd1f34f347ea97dde0fffb9ecf850ecf7f8904b8442a07487",
                "sha256:2f6175722da6f23dbfc76c26c241b67b020e1e83ec7fe93c9e5d3dd18667ada2",
                "sha256:3b877de633a0f6d81b600624ff9137312d8b1d0f517064dfc39999352ab659f0",
                "sha256:4265681e77f5ac5bac0905812b828c9fe1ce80c6f3e3f8574acfb5643aeabc5b",
                "sha256:550695c4e7313555549aa1cdb978dc9413d61307531f123558e438871a883d63",
                "sha256:5f4d42baed3a14c290a078e2696c5f565501abde1b2f3f1a1c0a94fbf6fbcc39",
                "sha256:62dd71dbed8cc6a18379700701d959307823b3b2451bdc018594c48956ace745",
                "sha256:7040547e5b882349c0a2cc9b50674b1745db551f330746af434aad4f09fba2cc",
                "sha256:7e099fde2cce8b29434684f82977db4e24f0efa8b0508179fce1602d103296a2",
                "sha256:7e5c9a5012b2b33e87980cee7d1c82412b2ebabcb5862d53413ba1a2cfde23aa",
                "sha256:81295629128f929e73be4ccfdd943a0906e5fe3cdb0d43ff1e5144d16fbb52b1",
                "sha256:95cc574b0b83b85be9917d37cd2fad0ce5a0d21b024e1a5804d044aabea636fc",
                "sha256:968d5c5702da15c5bf8e4a6e4b67a4d92164e334e9c0b6acf080106678230b98",
                "sha256:9e998ba87df77a85c7bed53240a7257afe51a07ee6bc3445a0bf841886da0b97",
                "sha256:a0c39e2535a7e9c195af956610dba5a1073071d2d85e9d2e5d789463f63e52ab",
                "sha256:a15e75d284178afe529a536b0e8b28b7e107ef39626a7809b4ee64ff3abc9127",
                "sha256:a6a6ff82f5f9b9702478035d8f6fb6903885653bff7ec3a1e011edc9b1a7168d",
                "sha256:b639f72b95389620c1f881d94739c614d385406ab1d6926a9ffe1c8abbea23fe",
                "sha256:bad44274b151d46619a7567010f7cde23a908c6faa84b97598fd2f474a0c6891",
                "sha256:bbcef00d09a30948756c5968863316c949d9cedbc7aabac5e8f0ffbdb632e5f1",
                "sha256:d788a3999014ddf416f2dc454efa4a5dbeda657c6aba031cf363741273804c6b",
                "sha256:eed88ae03e1ef3a75a0e96a55a99d7937ed03e53d0cffc2451c208db445a2966",
                "sha256:f99451f3a579e73b5dd58b1b08d1179791d49084371d9a47baad3b22417f0317"
            ],
            "version": "==4.6.0"
        }
    }
}<|MERGE_RESOLUTION|>--- conflicted
+++ resolved
@@ -1,11 +1,7 @@
 {
     "_meta": {
         "hash": {
-<<<<<<< HEAD
-            "sha256": "512e3685b51ab836984edfe75af0760ec9abb88e0e902d0cea7eebea74275fe6"
-=======
             "sha256": "4824969533b567e06ed0c8721cda4da63bcdca46a0155cf032ce44c0d8bea8e1"
->>>>>>> 50b2871f
         },
         "pipfile-spec": 6,
         "requires": {
@@ -72,20 +68,6 @@
         },
         "boto3": {
             "hashes": [
-<<<<<<< HEAD
-                "sha256:52a93f08096199b83eb8de787230dd65523fe21bf87e76fc15bdc2d0150655d4",
-                "sha256:9bd71622338f007f22c1192ecf8518bb5d5e3f0840adfeac847d40c18004b71d"
-            ],
-            "index": "pypi",
-            "version": "==1.9.109"
-        },
-        "botocore": {
-            "hashes": [
-                "sha256:2da1a61785dde17b3bb18deb8e5fdfdd096033f5c3860c2a9117318af3969b2a",
-                "sha256:85c063a49cd24a8bf0c560b39d2738943c2adb48299ac42e283c243d78d63719"
-            ],
-            "version": "==1.12.109"
-=======
                 "sha256:25bf66529b94fc9b89928fd5fd004d4a15c7e9603b44692e9652b8fc526699c3",
                 "sha256:60b6f8ce0f2213b070ad67851466b7e8467061efe9536df467f61402c2110a9f"
             ],
@@ -98,7 +80,6 @@
                 "sha256:92e8cf18e220aadef3db0ef724537a8b3414f2836d99a972e09b9c9bd4001295"
             ],
             "version": "==1.12.119"
->>>>>>> 50b2871f
         },
         "bytestring-splitter": {
             "hashes": [
@@ -736,25 +717,6 @@
         },
         "pyyaml": {
             "hashes": [
-<<<<<<< HEAD
-                "sha256:0b83c5697aed17a27efbb631a6a3846501375c6e55112a665b210f223fa69629"
-            ],
-            "version": "==5.1b3"
-        },
-        "regex": {
-            "hashes": [
-                "sha256:532d4fadfbd382b901d9ca33d88caf260bf107b6f9a0828544c5bd5acc9b99b6",
-                "sha256:587bd4cad11c7294f89799c45778abca271d7c6668a0e85c41a6dbfa8096f9bb",
-                "sha256:9ade5d0b79e9d45fb06be75fd464d39050b81154b592a37114b525a37fddc628",
-                "sha256:bfcc1dcfa375087568ad197471fa77a918cc9b10a255b82ffe84ffce9c376d64",
-                "sha256:cc9fcd8a9dcdb1e36a6bb8ff50b7b1011ac2cd37d34b5349bf343082004c5cc0",
-                "sha256:d2151238f5e333aded35b13b266b4e9d8f5d67846873c5100662f635530e7e0a",
-                "sha256:dfec30ec0f66d54d00076b191d18511f08d8638ea37edb48988bbfb598959ed9",
-                "sha256:fae7d8fc13ed0384d9adfab38fe10ab6e3440bf66fc4d6229f538fb20909a2c5",
-                "sha256:ffd176fb7169bdd7a77e5eaafb43ea17f2bf7bf9889a30040ca51f96db1636be"
-            ],
-            "version": "==2019.2.21"
-=======
                 "sha256:1adecc22f88d38052fb787d959f003811ca858b799590a5eaa70e63dca50308c",
                 "sha256:436bc774ecf7c103814098159fbb84c2715d25980175292c648f2da143909f95",
                 "sha256:460a5a4248763f6f37ea225d19d5c205677d8d525f6a83357ca622ed541830c2",
@@ -782,7 +744,6 @@
                 "sha256:dfd89b642fe71f4e8a9906455d4147d453061377b650e6233ddd9ea822971360"
             ],
             "version": "==2019.3.12"
->>>>>>> 50b2871f
         },
         "requests": {
             "hashes": [
@@ -843,17 +804,10 @@
         },
         "sqlalchemy": {
             "hashes": [
-<<<<<<< HEAD
-                "sha256:11ead7047ff3f394ed0d4b62aded6c5d970a9b718e1dc6add9f5e79442cc5b14"
-            ],
-            "index": "pypi",
-            "version": "==1.3.0"
-=======
                 "sha256:781fb7b9d194ed3fc596b8f0dd4623ff160e3e825dd8c15472376a438c19598b"
             ],
             "index": "pypi",
             "version": "==1.3.1"
->>>>>>> 50b2871f
         },
         "toolz": {
             "hashes": [
@@ -915,19 +869,11 @@
                 "tester"
             ],
             "hashes": [
-<<<<<<< HEAD
-                "sha256:75cf38f67cafaa14d9fc1601b56a7ef3b28d3fec5c4470009c41a4572e75796c",
-                "sha256:dc63e613d60609b7c805be2c6d39ecd8fd2a056160134d1217f4347b71c8d876"
-            ],
-            "index": "pypi",
-            "version": "==5.0.0a6"
-=======
                 "sha256:85b1e07ad97dfded4e3177c268e84a3e7b3416f75472bcf97e0b988180d8aaa8",
                 "sha256:b502d106f9dbdcad13249463850a90df89b03d26f7fa0c265afb8c4b05b4124f"
             ],
             "index": "pypi",
             "version": "==5.0.0a8"
->>>>>>> 50b2871f
         },
         "websockets": {
             "hashes": [
@@ -1007,17 +953,10 @@
         },
         "ansible": {
             "hashes": [
-<<<<<<< HEAD
-                "sha256:3d67db258b492f3c8828c68dcb92438e67cb5b20c12924089eafdc0ada3edd87"
-            ],
-            "index": "pypi",
-            "version": "==2.7.8"
-=======
                 "sha256:6ee59d561c206f82e842f3aae4b56fc9a8b83ffecba4cab33bdb56f781717ea7"
             ],
             "index": "pypi",
             "version": "==2.7.9"
->>>>>>> 50b2871f
         },
         "apipkg": {
             "hashes": [
@@ -1130,20 +1069,6 @@
         },
         "boto3": {
             "hashes": [
-<<<<<<< HEAD
-                "sha256:52a93f08096199b83eb8de787230dd65523fe21bf87e76fc15bdc2d0150655d4",
-                "sha256:9bd71622338f007f22c1192ecf8518bb5d5e3f0840adfeac847d40c18004b71d"
-            ],
-            "index": "pypi",
-            "version": "==1.9.109"
-        },
-        "botocore": {
-            "hashes": [
-                "sha256:2da1a61785dde17b3bb18deb8e5fdfdd096033f5c3860c2a9117318af3969b2a",
-                "sha256:85c063a49cd24a8bf0c560b39d2738943c2adb48299ac42e283c243d78d63719"
-            ],
-            "version": "==1.12.109"
-=======
                 "sha256:25bf66529b94fc9b89928fd5fd004d4a15c7e9603b44692e9652b8fc526699c3",
                 "sha256:60b6f8ce0f2213b070ad67851466b7e8467061efe9536df467f61402c2110a9f"
             ],
@@ -1156,7 +1081,6 @@
                 "sha256:92e8cf18e220aadef3db0ef724537a8b3414f2836d99a972e09b9c9bd4001295"
             ],
             "version": "==1.12.119"
->>>>>>> 50b2871f
         },
         "bumpversion": {
             "hashes": [
@@ -1337,40 +1261,6 @@
             "markers": "implementation_name == 'cpython'",
             "version": "==0.9.0.1"
         },
-        "dash": {
-            "hashes": [
-                "sha256:7457baaff5c5e1f181077abe2d01adb7217f46f358b1e56495a36f247de620e3"
-            ],
-            "index": "pypi",
-            "version": "==0.34.0"
-        },
-        "dash-core-components": {
-            "hashes": [
-                "sha256:2af8c9491f6189752c2f179e16536817d915c4657ae0968d1368aa0d5203abe0"
-            ],
-            "index": "pypi",
-            "version": "==0.41.0"
-        },
-        "dash-html-components": {
-            "hashes": [
-                "sha256:e5d6247887741bf49038eae82f716be6a8b16b7c7b0b8e4a769bb4608feb0b8b"
-            ],
-            "index": "pypi",
-            "version": "==0.13.4"
-        },
-        "dash-renderer": {
-            "hashes": [
-                "sha256:2ee37ca793d8f1b2a388d6c4c0b1e17c469735777ba311ced7fa60e9d0afe129"
-            ],
-            "version": "==1.0.0a2"
-        },
-        "dash-table": {
-            "hashes": [
-                "sha256:a313c54449e8caa70f558f4b2b539b49915c65b4036ae19c14e418f7637aae7a"
-            ],
-            "index": "pypi",
-            "version": "==3.1.11"
-        },
         "dateparser": {
             "hashes": [
                 "sha256:42d51be54e74a8e80a4d76d1fa6e4edd997098fce24ad2d94a2eab5ef247193e",
@@ -1511,13 +1401,6 @@
             "index": "pypi",
             "version": "==1.0.2"
         },
-<<<<<<< HEAD
-        "flask-compress": {
-            "hashes": [
-                "sha256:468693f4ddd11ac6a41bca4eb5f94b071b763256d54136f77957cfee635badb3"
-            ],
-            "version": "==1.4.0"
-=======
         "flask-sqlalchemy": {
             "hashes": [
                 "sha256:3bc0fac969dd8c0ace01b32060f0c729565293302f0c4269beed154b46bec50b",
@@ -1525,7 +1408,6 @@
             ],
             "index": "pypi",
             "version": "==2.3.2"
->>>>>>> 50b2871f
         },
         "future": {
             "hashes": [
@@ -1613,13 +1495,6 @@
             ],
             "version": "==0.4.3"
         },
-        "ipython-genutils": {
-            "hashes": [
-                "sha256:72dd37233799e619666c9f639a9da83c34013a73e8bbc79a7a6348d93c61fab8",
-                "sha256:eb2e116e75ecef9d4d228fdc66af54269afa26ab4463042e33785b887c628ba8"
-            ],
-            "version": "==0.2.0"
-        },
         "itsdangerous": {
             "hashes": [
                 "sha256:321b033d07f2a4136d3ec762eac9f16a10ccd60f53c0c91af90217ace7ba1f19",
@@ -1660,19 +1535,6 @@
                 "sha256:6ff5f3180870836cae40f06fa10419f557208175f13ad7bc26caa77beb1f6e02"
             ],
             "version": "==2.6.0"
-        },
-        "jupyter-core": {
-            "hashes": [
-                "sha256:927d713ffa616ea11972534411544589976b2493fc7e09ad946e010aa7eb9970",
-                "sha256:ba70754aa680300306c699790128f6fbd8c306ee5927976cbe48adacf240c0b7"
-            ],
-            "version": "==4.4.0"
-        },
-        "lark-parser": {
-            "hashes": [
-                "sha256:43d623edae6f16db038d29f8586406002f2bea63c0363dc9acbedac27de7040e"
-            ],
-            "version": "==0.6.6"
         },
         "lru-dict": {
             "hashes": [
@@ -1764,77 +1626,16 @@
             ],
             "version": "==0.4.1"
         },
-        "nbformat": {
-            "hashes": [
-                "sha256:b9a0dbdbd45bb034f4f8893cafd6f652ea08c8c1674ba83f2dc55d3955743b0b",
-                "sha256:f7494ef0df60766b7cabe0a3651556345a963b74dbc16bc7c18479041170d402"
-            ],
-            "version": "==4.4.0"
-        },
         "nucypher": {
             "editable": true,
             "path": "."
         },
-        "numpy": {
-            "hashes": [
-                "sha256:1980f8d84548d74921685f68096911585fee393975f53797614b34d4f409b6da",
-                "sha256:22752cd809272671b273bb86df0f505f505a12368a3a5fc0aa811c7ece4dfd5c",
-                "sha256:23cc40313036cffd5d1873ef3ce2e949bdee0646c5d6f375bf7ee4f368db2511",
-                "sha256:2b0b118ff547fecabc247a2668f48f48b3b1f7d63676ebc5be7352a5fd9e85a5",
-                "sha256:3a0bd1edf64f6a911427b608a894111f9fcdb25284f724016f34a84c9a3a6ea9",
-                "sha256:3f25f6c7b0d000017e5ac55977a3999b0b1a74491eacb3c1aa716f0e01f6dcd1",
-                "sha256:4061c79ac2230594a7419151028e808239450e676c39e58302ad296232e3c2e8",
-                "sha256:560ceaa24f971ab37dede7ba030fc5d8fa173305d94365f814d9523ffd5d5916",
-                "sha256:62be044cd58da2a947b7e7b2252a10b42920df9520fc3d39f5c4c70d5460b8ba",
-                "sha256:6c692e3879dde0b67a9dc78f9bfb6f61c666b4562fd8619632d7043fb5b691b0",
-                "sha256:6f65e37b5a331df950ef6ff03bd4136b3c0bbcf44d4b8e99135d68a537711b5a",
-                "sha256:7a78cc4ddb253a55971115f8320a7ce28fd23a065fc33166d601f51760eecfa9",
-                "sha256:80a41edf64a3626e729a62df7dd278474fc1726836552b67a8c6396fd7e86760",
-                "sha256:893f4d75255f25a7b8516feb5766c6b63c54780323b9bd4bc51cdd7efc943c73",
-                "sha256:972ea92f9c1b54cc1c1a3d8508e326c0114aaf0f34996772a30f3f52b73b942f",
-                "sha256:9f1d4865436f794accdabadc57a8395bd3faa755449b4f65b88b7df65ae05f89",
-                "sha256:9f4cd7832b35e736b739be03b55875706c8c3e5fe334a06210f1a61e5c2c8ca5",
-                "sha256:adab43bf657488300d3aeeb8030d7f024fcc86e3a9b8848741ea2ea903e56610",
-                "sha256:bd2834d496ba9b1bdda3a6cf3de4dc0d4a0e7be306335940402ec95132ad063d",
-                "sha256:d20c0360940f30003a23c0adae2fe50a0a04f3e48dc05c298493b51fd6280197",
-                "sha256:d3b3ed87061d2314ff3659bb73896e622252da52558f2380f12c421fbdee3d89",
-                "sha256:dc235bf29a406dfda5790d01b998a1c01d7d37f449128c0b1b7d1c89a84fae8b",
-                "sha256:fb3c83554f39f48f3fa3123b9c24aecf681b1c289f9334f8215c1d3c8e2f6e5b"
-            ],
-            "version": "==1.16.2"
-        },
         "packaging": {
             "hashes": [
                 "sha256:0c98a5d0be38ed775798ece1b9727178c4469d9c3b4ada66e8e6b7849f8732af",
                 "sha256:9e1cbf8c12b1f1ce0bb5344b8d7ecf66a6f8a6e91bcb0c84593ed6d3ab5c4ab3"
             ],
             "version": "==19.0"
-        },
-        "pandas": {
-            "hashes": [
-                "sha256:11975fad9edbdb55f1a560d96f91830e83e29bed6ad5ebf506abda09818eaf60",
-                "sha256:12e13d127ca1b585dd6f6840d3fe3fa6e46c36a6afe2dbc5cb0b57032c902e31",
-                "sha256:1c87fcb201e1e06f66e23a61a5fea9eeebfe7204a66d99df24600e3f05168051",
-                "sha256:242e9900de758e137304ad4b5663c2eff0d798c2c3b891250bd0bd97144579da",
-                "sha256:26c903d0ae1542890cb9abadb4adcb18f356b14c2df46e4ff657ae640e3ac9e7",
-                "sha256:2e1e88f9d3e5f107b65b59cd29f141995597b035d17cc5537e58142038942e1a",
-                "sha256:31b7a48b344c14691a8e92765d4023f88902ba3e96e2e4d0364d3453cdfd50db",
-                "sha256:4fd07a932b4352f8a8973761ab4e84f965bf81cc750fb38e04f01088ab901cb8",
-                "sha256:5b24ca47acf69222e82530e89111dd9d14f9b970ab2cd3a1c2c78f0c4fbba4f4",
-                "sha256:647b3b916cc8f6aeba240c8171be3ab799c3c1b2ea179a3be0bd2712c4237553",
-                "sha256:66b060946046ca27c0e03e9bec9bba3e0b918bafff84c425ca2cc2e157ce121e",
-                "sha256:6efa9fa6e1434141df8872d0fa4226fc301b17aacf37429193f9d70b426ea28f",
-                "sha256:be4715c9d8367e51dbe6bc6d05e205b1ae234f0dc5465931014aa1c4af44c1ba",
-                "sha256:bea90da782d8e945fccfc958585210d23de374fa9294a9481ed2abcef637ebfc",
-                "sha256:d318d77ab96f66a59e792a481e2701fba879e1a453aefeebdb17444fe204d1ed",
-                "sha256:d785fc08d6f4207437e900ffead930a61e634c5e4f980ba6d3dc03c9581748c7",
-                "sha256:de9559287c4fe8da56e8c3878d2374abc19d1ba2b807bfa7553e912a8e5ba87c",
-                "sha256:f4f98b190bb918ac0bc0e3dd2ab74ff3573da9f43106f6dba6385406912ec00f",
-                "sha256:f71f1a7e2d03758f6e957896ed696254e2bc83110ddbc6942018f1a232dd9dad",
-                "sha256:fb944c8f0b0ab5c1f7846c686bc4cdf8cde7224655c12edcd59d5212cd57bec0"
-            ],
-            "index": "pypi",
-            "version": "==0.23.4"
         },
         "paramiko": {
             "hashes": [
@@ -1873,21 +1674,6 @@
                 "sha256:cf535d36c063575d4752af36df928882b2e0e31541b4482c97d63752785f9fcb"
             ],
             "version": "==2.0.4"
-        },
-        "percy": {
-            "hashes": [
-                "sha256:0b1a6b3d2128cda1593395c47e7547b78efbe11b175eb6ac22dabb2c1024988e",
-                "sha256:296cd63308b0a12d41ec2bbd1cfd49645e571ef756a8f7a245ac7517774df75c"
-            ],
-            "version": "==2.0.1"
-        },
-        "plotly": {
-            "hashes": [
-                "sha256:0877cafd49bae595615390437c20319f37c001cb9a17d3bc0c7741697952f731",
-                "sha256:9489e8d772bdf700ef9dad55941c3e1b3430f71a08da4e8bfbd8f5838d274ff1"
-            ],
-            "index": "pypi",
-            "version": "==3.5.0"
         },
         "pluggy": {
             "hashes": [
@@ -2121,13 +1907,6 @@
             "index": "pypi",
             "version": "==2.5.1"
         },
-        "pytest-dash": {
-            "hashes": [
-                "sha256:3c6ea3c20d97a4d05f31bb2f3f0682bc230ab61f9ba266a2f7c478964632f9ad"
-            ],
-            "index": "pypi",
-            "version": "==2.1.0"
-        },
         "pytest-ethereum": {
             "hashes": [
                 "sha256:0767a536ab0330d05a3282a03511f8e6d2de98f880fec7d49b115b2d43d746e8",
@@ -2212,11 +1991,6 @@
         },
         "pyyaml": {
             "hashes": [
-<<<<<<< HEAD
-                "sha256:0b83c5697aed17a27efbb631a6a3846501375c6e55112a665b210f223fa69629"
-            ],
-            "version": "==5.1b3"
-=======
                 "sha256:1adecc22f88d38052fb787d959f003811ca858b799590a5eaa70e63dca50308c",
                 "sha256:436bc774ecf7c103814098159fbb84c2715d25980175292c648f2da143909f95",
                 "sha256:460a5a4248763f6f37ea225d19d5c205677d8d525f6a83357ca622ed541830c2",
@@ -2230,7 +2004,6 @@
                 "sha256:e23d0cc5299223dcc37885dae624f382297717e459ea24053709675a976a3e19"
             ],
             "version": "==5.1"
->>>>>>> 50b2871f
         },
         "recommonmark": {
             "hashes": [
@@ -2242,19 +2015,6 @@
         },
         "regex": {
             "hashes": [
-<<<<<<< HEAD
-                "sha256:532d4fadfbd382b901d9ca33d88caf260bf107b6f9a0828544c5bd5acc9b99b6",
-                "sha256:587bd4cad11c7294f89799c45778abca271d7c6668a0e85c41a6dbfa8096f9bb",
-                "sha256:9ade5d0b79e9d45fb06be75fd464d39050b81154b592a37114b525a37fddc628",
-                "sha256:bfcc1dcfa375087568ad197471fa77a918cc9b10a255b82ffe84ffce9c376d64",
-                "sha256:cc9fcd8a9dcdb1e36a6bb8ff50b7b1011ac2cd37d34b5349bf343082004c5cc0",
-                "sha256:d2151238f5e333aded35b13b266b4e9d8f5d67846873c5100662f635530e7e0a",
-                "sha256:dfec30ec0f66d54d00076b191d18511f08d8638ea37edb48988bbfb598959ed9",
-                "sha256:fae7d8fc13ed0384d9adfab38fe10ab6e3440bf66fc4d6229f538fb20909a2c5",
-                "sha256:ffd176fb7169bdd7a77e5eaafb43ea17f2bf7bf9889a30040ca51f96db1636be"
-            ],
-            "version": "==2019.2.21"
-=======
                 "sha256:0306149889c1a1bec362511f737bc446245ddfcdbe4b556abdfc506ed46dfa47",
                 "sha256:4b08704a5939c698d2d5950b5dc950597613216cc8c01048efc0da860a0c3db9",
                 "sha256:6ba0eb777ada6887062c2620e6d644b011078d5d3dc09119ae7107285f6f95e9",
@@ -2266,7 +2026,6 @@
                 "sha256:dfd89b642fe71f4e8a9906455d4147d453061377b650e6233ddd9ea822971360"
             ],
             "version": "==2019.3.12"
->>>>>>> 50b2871f
         },
         "requests": {
             "hashes": [
@@ -2281,18 +2040,7 @@
                 "sha256:502d9c0c8008439cfcdef7e251f507fcfdd503b56e8c0c87c3c3e3393953f790",
                 "sha256:97193c0183d63fba8cd3a041c75464e4b09ea0aff6328800d1546598567dde0b"
             ],
-<<<<<<< HEAD
-            "index": "pypi",
-            "version": "==0.10.5"
-=======
             "version": "==0.10.6"
->>>>>>> 50b2871f
-        },
-        "retrying": {
-            "hashes": [
-                "sha256:08c039560a6da2fe4f2c426d0766e284d3b736e355f8dd24b37367b0bb41973b"
-            ],
-            "version": "==1.3.3"
         },
         "rlp": {
             "hashes": [
@@ -2301,33 +2049,6 @@
             ],
             "version": "==1.1.0"
         },
-        "ruamel.yaml": {
-            "hashes": [
-                "sha256:0ae64b150ec39667ce2815227271207d27a6218bc501b73e70a7403f2cf987ee",
-                "sha256:0e6aa488ec65fcaf7cca609d83a2b0e13d429a6080dd6ef3fd89dcbf67f13c1d",
-                "sha256:1085219e373381c8a4ac911be2f167d2c67485af82199db0abee11cfe06283d5",
-                "sha256:181aeecf6d037e34c325c191b0a14188921964dd02c34a4d01bf7881060c22d0",
-                "sha256:1bafe5773c559ef8e06d53f35bfcaad0510ef069db8b3fb50bf9816b3c531633",
-                "sha256:20bc4549b86f7e5a558c06e51c97821d8b7658d4b01d3e21713a53db6f45779a",
-                "sha256:325b5b1df1b29ecaaa3dab6745ee0a35d51e58aa19b90cab8ba11c498d438cb7",
-                "sha256:3e89d657a11fee61120d304efcab92409ea4a21c9629626cbb7aabbac7b713d9",
-                "sha256:551142c578813ee25e4952dda820701f0201d0292e8807e8fb5490d19bab8181",
-                "sha256:6d8bf658b64ebeccb67bccccd01833cdbe5369c1436365d41052d23e5cbf716f",
-                "sha256:76aadb21b3186599057c8874104c8467270307e12faed124dc5ee1cfcd4e240f",
-                "sha256:86d034aa9e2ab3eacc5f75f5cd6a469a2af533b6d9e60ea92edbba540d21b9b7",
-                "sha256:aa4bfa597c58f2efcae98add337ada85ded45288936a15ddc2d29ff3f5ce3ddf",
-                "sha256:b76a4cf08e9392765cf6a25eae63a12fb27c6cc4a8ee5416a49cd54627151f46",
-                "sha256:bd9976f13d14f6cb6da1748c7678198b6f9346cbbe0ad18eb74c024a7a2c0d08",
-                "sha256:c3c1af293b9e6a84b5da3954f4ae81b30d07a626717cfb6f099ffe0901ff1eac",
-                "sha256:c64ae6da2da174fce281a088d7634c6e545db5fb989a3cecec2aa9cef2634a92",
-                "sha256:ca742877ea6948cb80c70aaf5d76011694eb072d98264a704b04ffc2d4c0d440",
-                "sha256:cfefc391d5a3a7e8b1c6195f364d2f11f898f07eef277ef8e93a4e3ccafbd7c2",
-                "sha256:f004249eb8b873c4f48361dc814450e47dab53b5312334cff0a9d381a4589f03",
-                "sha256:fc6a2b2f4453944ab8bbe4d6d2eba0c864c098baa8487b08e4340a93a1f811c7",
-                "sha256:fffc4dd4097451c0ae1c6cb89bbff1a8248fda6366adb08d1c7bbc4ea2e6a637"
-            ],
-            "version": "==0.15.89"
-        },
         "s3transfer": {
             "hashes": [
                 "sha256:7b9ad3213bff7d357f888e0fab5101b56fa1a0548ee77d121c3a3dbfbef4cb2e",
@@ -2335,13 +2056,6 @@
             ],
             "version": "==0.2.0"
         },
-        "selenium": {
-            "hashes": [
-                "sha256:2d7131d7bc5a5b99a2d9b04aaf2612c411b03b8ca1b1ee8d3de5845a9be2cb3c",
-                "sha256:deaf32b60ad91a4611b98d8002757f29e6f2c2d5fcaf202e1c9ad06d6772300d"
-            ],
-            "version": "==3.141.0"
-        },
         "semantic-version": {
             "hashes": [
                 "sha256:2a4328680073e9b243667b201119772aefc5fc63ae32398d6afafff07c4f54c0",
@@ -2386,19 +2100,11 @@
         },
         "sphinx": {
             "hashes": [
-<<<<<<< HEAD
-                "sha256:230af939a2f678ab4f2a0a948c3b24a822a0d280821859caaefb750ef7413003",
-                "sha256:835c701420102a0a71ba2ed54a5bada2da6fd01263bf6dc8c5c80c798e27709c"
-            ],
-            "index": "pypi",
-            "version": "==2.0.0b1"
-=======
                 "sha256:821df39e44b8127043e09b80a312ff0fdb45fe88e10b1515b8c8b9652322df34",
                 "sha256:bc3714ad839a265ef08fa6ad3b990bb884e64401a75e4980549bd9ef5e649aa7"
             ],
             "index": "pypi",
             "version": "==2.0.0b2"
->>>>>>> 50b2871f
         },
         "sphinx-rtd-theme": {
             "hashes": [
@@ -2452,30 +2158,16 @@
         },
         "sqlalchemy": {
             "hashes": [
-<<<<<<< HEAD
-                "sha256:11ead7047ff3f394ed0d4b62aded6c5d970a9b718e1dc6add9f5e79442cc5b14"
-            ],
-            "index": "pypi",
-            "version": "==1.3.0"
-=======
                 "sha256:781fb7b9d194ed3fc596b8f0dd4623ff160e3e825dd8c15472376a438c19598b"
             ],
             "index": "pypi",
             "version": "==1.3.1"
->>>>>>> 50b2871f
         },
         "toolz": {
             "hashes": [
                 "sha256:929f0a7ea7f61c178bd951bdae93920515d3fbdbafc8e6caf82d752b9b3b31c9"
             ],
             "version": "==0.9.0"
-        },
-        "traitlets": {
-            "hashes": [
-                "sha256:9c4bd2d267b7153df9152698efb1050a5d84982d3384a37b2c1f7723ba3e7835",
-                "sha256:c6cb5e6f57c5a9bdaa40fa71ce7b4af30298fbab9ece9815b5d995ab6217c7d9"
-            ],
-            "version": "==4.3.2"
         },
         "trie": {
             "hashes": [
@@ -2544,13 +2236,6 @@
             "markers": "python_version >= '3.4'",
             "version": "==1.24.1"
         },
-        "waitress": {
-            "hashes": [
-                "sha256:c369e238bd81ef7d61f04825f06f107c42094de60d13d8de8e71952c7c683dfe",
-                "sha256:de0dbd36dec695d90ac8e7464998f28c7e968a2dde3c37b06bb0a714df4dad62"
-            ],
-            "version": "==1.2.1"
-        },
         "watchdog": {
             "hashes": [
                 "sha256:965f658d0732de3188211932aeb0bb457587f04f63ab4c1e33eab878e9de961d"
@@ -2562,20 +2247,6 @@
                 "tester"
             ],
             "hashes": [
-<<<<<<< HEAD
-                "sha256:75cf38f67cafaa14d9fc1601b56a7ef3b28d3fec5c4470009c41a4572e75796c",
-                "sha256:dc63e613d60609b7c805be2c6d39ecd8fd2a056160134d1217f4347b71c8d876"
-            ],
-            "index": "pypi",
-            "version": "==5.0.0a6"
-        },
-        "websocket-client": {
-            "hashes": [
-                "sha256:47a3ddf3ee7ecd4e2f81610bcdc7f44d5dd03b602b911d4ce991cd82310d3f3b",
-                "sha256:f6029deea21218f2c771848935aa26c15699c831770f4fa66958bdaabff80ca0"
-            ],
-            "version": "==0.55.0"
-=======
                 "sha256:85b1e07ad97dfded4e3177c268e84a3e7b3416f75472bcf97e0b988180d8aaa8",
                 "sha256:b502d106f9dbdcad13249463850a90df89b03d26f7fa0c265afb8c4b05b4124f"
             ],
@@ -2588,7 +2259,6 @@
                 "sha256:1fd5520878b68b84b5748bb30e592b10d0a91529d5383f74f4964e72b297fd3a"
             ],
             "version": "==0.56.0"
->>>>>>> 50b2871f
         },
         "websockets": {
             "hashes": [
