--- conflicted
+++ resolved
@@ -57,15 +57,8 @@
         # https://github.com/ethereum/py-solc
         project_root = dirname(self._solidity_source_dir)
 
-<<<<<<< HEAD
         remapping_dirs = ["contracts={}".format(self._contract_source_dirs[0])]
         compiled_sol = compile_files(sol_contract_paths, import_remappings=remapping_dirs, optimize=True)
-=======
-        remappings = ["contracts={}".format(self._solidity_source_dir),
-                      "zeppelin={}".format(os.path.join(project_root, 'zeppelin')),
-                      "proxy={}".format(os.path.join(project_root, 'proxy'))
-                      ]
->>>>>>> ea113f51
 
         compiled_interfaces = compile_files(source_files=source_paths,
                                             import_remappings=remappings,
