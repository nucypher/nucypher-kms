"""
This file is part of nucypher.

nucypher is free software: you can redistribute it and/or modify
it under the terms of the GNU Affero General Public License as published by
the Free Software Foundation, either version 3 of the License, or
(at your option) any later version.

nucypher is distributed in the hope that it will be useful,
but WITHOUT ANY WARRANTY; without even the implied warranty of
MERCHANTABILITY or FITNESS FOR A PARTICULAR PURPOSE.  See the
GNU Affero General Public License for more details.

You should have received a copy of the GNU Affero General Public License
along with nucypher.  If not, see <https://www.gnu.org/licenses/>.
"""


from typing import Tuple, Dict

from constant_sorrow.constants import CONTRACT_NOT_DEPLOYED, NO_DEPLOYER_CONFIGURED, NO_BENEFICIARY
from eth_utils import is_checksum_address
from web3.contract import Contract

from nucypher.blockchain.economics import TokenEconomics, SlashingEconomics
from nucypher.blockchain.eth.agents import (
    EthereumContractAgent,
    StakingEscrowAgent,
    NucypherTokenAgent,
    PolicyManagerAgent,
    UserEscrowAgent,
    AdjudicatorAgent
)
from nucypher.blockchain.eth.constants import DISPATCHER_CONTRACT_NAME
from nucypher.blockchain.eth.decorators import validate_secret
from nucypher.blockchain.eth.interfaces import BlockchainDeployerInterface, BlockchainInterfaceFactory
from nucypher.blockchain.eth.registry import AllocationRegistry, BaseContractRegistry


class ContractDeployer:

    agency = NotImplemented
    contract_name = NotImplemented
    deployment_steps = NotImplemented
    upgrade_steps = NotImplemented
    rollback_steps = NotImplemented
    _interface_class = BlockchainDeployerInterface
    _upgradeable = NotImplemented
    _proxy_deployer = NotImplemented
    __linker_deployer = NotImplemented  # TODO: why double underscore - why define here?

    class ContractDeploymentError(Exception):
        pass

    class ContractNotDeployed(ContractDeploymentError):
        pass

    def __init__(self,
                 registry: BaseContractRegistry,
                 economics: TokenEconomics = None,
                 deployer_address: str = None):

        #
        # Validate
        #
        self.blockchain = BlockchainInterfaceFactory.get_interface()
        if not isinstance(self.blockchain, BlockchainDeployerInterface):
            raise ValueError("No deployer interface connection available.")

        if not economics:
            economics = TokenEconomics()
        self.__economics = economics

        #
        # Defaults
        #
        self.registry = registry
        self.deployment_receipts = CONTRACT_NOT_DEPLOYED
        self._contract = CONTRACT_NOT_DEPLOYED
        self.__proxy_contract = NotImplemented
        self.__deployer_address = deployer_address
        self.__ready_to_deploy = False

    @property
    def economics(self) -> TokenEconomics:
        """Read-only access for economics instance."""
        return self.__economics

    @property
    def contract_address(self) -> str:
        if self._contract is CONTRACT_NOT_DEPLOYED:
            raise self.ContractNotDeployed
        address = self._contract.address  # type: str
        return address

    @property
    def deployer_address(self):
        return self.__deployer_address

    @property
    def contract(self):
        return self._contract

    @property
    def dispatcher(self):
        return self.__proxy_contract

    @property
    def is_deployed(self) -> bool:
        return bool(self._contract is not CONTRACT_NOT_DEPLOYED)

    @property
    def ready_to_deploy(self) -> bool:
        return bool(self.__ready_to_deploy is True)

    def check_deployment_readiness(self, fail=True) -> Tuple[bool, list]:
        """
        Iterates through a set of rules required for an ethereum
        contract deployer to be eligible for deployment returning a
        tuple or raising an exception if <fail> is True.

        Returns a tuple containing the boolean readiness result and a list of reasons (if any)
        why the deployer is not ready.

        If fail is set to True, raise a configuration error, instead of returning.
        """

        if self.__ready_to_deploy is True:
            return True, list()

        rules = [
            (self.is_deployed is not True, 'Contract already deployed'),
            (self.deployer_address is not None, 'No deployer address set.'),
            (self.deployer_address is not NO_DEPLOYER_CONFIGURED, 'No deployer address set.'),
        ]

        disqualifications = list()
        for rule_is_satisfied, failure_reason in rules:
            if not rule_is_satisfied:                        # If this rule fails...
                if fail is True:
                    raise self.ContractDeploymentError(failure_reason)
                else:
                    disqualifications.append(failure_reason)   # ... here's why

        is_ready = len(disqualifications) == 0
        return is_ready, disqualifications

    def _ensure_contract_deployment(self) -> bool:
        """Raises ContractDeploymentError if the contract has not been deployed."""

        if self._contract is CONTRACT_NOT_DEPLOYED:
            class_name = self.__class__.__name__
            message = '{} contract is not deployed.'.format(class_name)
            raise self.ContractDeploymentError(message)
        return True

    def deploy(self, secret_hash: bytes, gas_limit: int, progress) -> dict:
        """
        Provides for the setup, deployment, and initialization of ethereum smart contracts.
        Emits the configured blockchain network transactions for single contract instance publication.
        """
        # TODO: Consider splitting this into to classes upgradeable v non-upgraeable.
        #       Alternately, just remove deployment secrets alltogether.
        raise NotImplementedError

    def make_agent(self) -> EthereumContractAgent:
        agent = self.agency(registry=self.registry, contract=self._contract)
        return agent


class NucypherTokenDeployer(ContractDeployer):

    agency = NucypherTokenAgent
    contract_name = agency.registry_contract_name
    deployment_steps = ('contract_deployment', )
    _upgradeable = False

    def deploy(self, gas_limit: int = None, progress=None) -> dict:
        """
        Deploy and publish the NuCypher Token contract
        to the blockchain network specified in self.blockchain.network.

        Deployment can only ever be executed exactly once!
        """
        self.check_deployment_readiness()

        # Order-sensitive!
        contract, deployment_receipt = self.blockchain.deploy_contract(self.deployer_address,
                                                                       self.registry,
                                                                       self.contract_name,
                                                                       gas_limit=gas_limit,
                                                                       _totalSupply=self.economics.erc20_total_supply)
        if progress:
            progress.update(1)
        self._contract = contract
        return {self.deployment_steps[0]: deployment_receipt}


class DispatcherDeployer(ContractDeployer):
    """
    Ethereum smart contract that acts as a proxy to another ethereum contract,
    used as a means of "dispatching" the correct version of the contract to the client
    """

    contract_name = DISPATCHER_CONTRACT_NAME
    deployment_steps = ('contract_deployment', )
    _upgradeable = False

    DISPATCHER_SECRET_LENGTH = 32

    def __init__(self, target_contract: Contract, bare: bool = False, *args, **kwargs):
        # TODO: Bare?
        super().__init__(*args, **kwargs)
        self.target_contract = target_contract
        if bare:
            self._contract = self.blockchain.get_proxy(target_address=self.target_contract.address,
                                                       proxy_name=self.contract_name,
                                                       registry=self.registry)

    def deploy(self, secret_hash: bytes, gas_limit: int = None, progress=None) -> dict:
        args = (self.deployer_address,
                self.registry,
                self.contract_name,
                self.target_contract.address,
                bytes(secret_hash))   # Tux's favorite.

        dispatcher_contract, receipt = self.blockchain.deploy_contract(gas_limit=gas_limit, *args)
        if progress:
            progress.update(1)

        self._contract = dispatcher_contract
        return {self.deployment_steps[0]: receipt}

    @validate_secret
    def retarget(self, new_target: str, existing_secret_plaintext: bytes, new_secret_hash: bytes, gas_limit: int = None) -> dict:
        if new_target == self.target_contract.address:
            raise self.ContractDeploymentError(f"{new_target} is already targeted by {self.contract_name}: {self._contract.address}")
        if new_target == self._contract.address:
            raise self.ContractDeploymentError(f"{self.contract_name} {self._contract.address} cannot target itself.")

        origin_args = {}  # TODO: Gas management
        if gas_limit:
            origin_args.update({'gas': gas_limit})

        upgrade_function = self._contract.functions.upgrade(new_target, existing_secret_plaintext, new_secret_hash)
        upgrade_receipt = self.blockchain.send_transaction(contract_function=upgrade_function,
                                                           sender_address=self.deployer_address,
                                                           payload=origin_args)
        return upgrade_receipt

    @validate_secret
    def rollback(self, existing_secret_plaintext: bytes, new_secret_hash: bytes, gas_limit: int = None) -> dict:
        origin_args = {}  # TODO: Gas management
        if gas_limit:
            origin_args.update({'gas': gas_limit})

        rollback_function = self._contract.functions.rollback(existing_secret_plaintext, new_secret_hash)
        rollback_receipt = self.blockchain.send_transaction(contract_function=rollback_function,
                                                            sender_address=self.deployer_address,
                                                            payload=origin_args)
        return rollback_receipt


class StakingEscrowDeployer(ContractDeployer):
    """
    Deploys the StakingEscrow ethereum contract to the blockchain.  Depends on NucypherTokenAgent
    """

    agency = StakingEscrowAgent
    contract_name = agency.registry_contract_name
    deployment_steps = ('contract_deployment', 'dispatcher_deployment', 'reward_transfer', 'initialize')
    _upgradeable = True
    _proxy_deployer = DispatcherDeployer

    def __init__(self,  economics: TokenEconomics = None, *args, **kwargs):
        super().__init__(*args, **kwargs)
        if not economics:
            economics = TokenEconomics()
        self.__economics = economics
        self.__dispatcher_contract = None

        token_contract_name = NucypherTokenDeployer.contract_name
        self.token_contract = self.blockchain.get_contract_by_name(registry=self.registry,
                                                                   name=token_contract_name)

    def __check_policy_manager(self):
        result = self.contract.functions.policyManager().call()
        if result == self.blockchain.NULL_ADDRESS:
            raise RuntimeError("PolicyManager contract is not initialized.")

    def _deploy_essential(self, gas_limit: int = None):
        escrow_constructor_args = (self.token_contract.address, *self.__economics.staking_deployment_parameters)
        the_escrow_contract, deploy_receipt = self.blockchain.deploy_contract(
            self.deployer_address,
            self.registry,
            self.contract_name,
            gas_limit=gas_limit,
            *escrow_constructor_args,
        )

        return the_escrow_contract, deploy_receipt

    def deploy(self, secret_hash: bytes, gas_limit: int = None, progress=None) -> dict:
        """
        Deploy and publish the StakingEscrow contract
        to the blockchain network specified in self.blockchain.network.

        Deployment can only ever be executed exactly once!

        Emits the following blockchain network transactions:
            - StakingEscrow contract deployment
            - StakingEscrow dispatcher deployment
            - Transfer reward tokens origin -> StakingEscrow contract
            - StakingEscrow contract initialization

        Returns transaction hashes in a dict.
        """

        # Raise if not all-systems-go
        self.check_deployment_readiness()

        # Build deployment arguments
        origin_args = {}
        if gas_limit:
            origin_args.update({'gas': gas_limit})

        # 1 - Deploy #
        the_escrow_contract, deploy_receipt = self._deploy_essential(gas_limit=gas_limit)
        if progress:
            progress.update(1)

        # 2 - Deploy the dispatcher used for updating this contract #
        dispatcher_deployer = DispatcherDeployer(registry=self.registry,
                                                 target_contract=the_escrow_contract,
                                                 deployer_address=self.deployer_address)

        dispatcher_receipts = dispatcher_deployer.deploy(secret_hash=secret_hash, gas_limit=gas_limit)
        dispatcher_deploy_receipt = dispatcher_receipts[dispatcher_deployer.deployment_steps[0]]
        if progress:
            progress.update(1)

        # Cache the dispatcher contract
        dispatcher_contract = dispatcher_deployer.contract
        self.__dispatcher_contract = dispatcher_contract

        # Wrap the escrow contract
        wrapped_escrow_contract = self.blockchain._wrap_contract(dispatcher_contract,
                                                                 target_contract=the_escrow_contract)

        # Switch the contract for the wrapped one
        the_escrow_contract = wrapped_escrow_contract

        # 3 - Transfer the reward supply tokens to StakingEscrow #
        reward_function = self.token_contract.functions.transfer(the_escrow_contract.address,
                                                                 self.__economics.erc20_reward_supply)

        # TODO: Confirmations / Successful Transaction Indicator / Events ??
        reward_receipt = self.blockchain.send_transaction(contract_function=reward_function,
                                                          sender_address=self.deployer_address,
                                                          payload=origin_args)
        if progress:
            progress.update(1)

        # 4 - Initialize the StakingEscrow contract
        init_function = the_escrow_contract.functions.initialize()

        init_receipt = self.blockchain.send_transaction(contract_function=init_function,
                                                        sender_address=self.deployer_address,
                                                        payload=origin_args)
        if progress:
            progress.update(1)

        # Gather the transaction receipts
        ordered_receipts = (deploy_receipt, dispatcher_deploy_receipt, reward_receipt, init_receipt)
        deployment_receipts = dict(zip(self.deployment_steps, ordered_receipts))

        # Set the contract and transaction receipts #
        self._contract = the_escrow_contract
        self.deployment_receipts = deployment_receipts
        return deployment_receipts

    def upgrade(self, existing_secret_plaintext: bytes, new_secret_hash: bytes, gas_limit: int = None):

        # 1 - Raise if not all-systems-go #
        # TODO: Fails when this same object was used previously to deploy
        self.check_deployment_readiness()

        existing_bare_contract = self.blockchain.get_contract_by_name(registry=self.registry,
                                                                      name=self.contract_name,
                                                                      proxy_name=self._proxy_deployer.contract_name,
                                                                      use_proxy_address=False)
        dispatcher_deployer = DispatcherDeployer(registry=self.registry,
                                                 target_contract=existing_bare_contract,
                                                 deployer_address=self.deployer_address,
                                                 bare=True)  # acquire agency for the dispatcher itself.

        # 2 - Deploy new version #
        new_escrow_contract, deploy_receipt = self._deploy_essential(gas_limit=gas_limit)

        # 3 - Wrap the escrow contract #
        wrapped_escrow_contract = self.blockchain._wrap_contract(wrapper_contract=dispatcher_deployer.contract,
                                                                 target_contract=new_escrow_contract)

        # 4 - Set the new Dispatcher target #
        upgrade_receipt = dispatcher_deployer.retarget(new_target=new_escrow_contract.address,
                                                       existing_secret_plaintext=existing_secret_plaintext,
                                                       new_secret_hash=new_secret_hash,
                                                       gas_limit=gas_limit)

        # Respond
        upgrade_transaction = {'deploy': deploy_receipt, 'retarget': upgrade_receipt}
        # Switch the contract for the wrapped one
        self._contract = wrapped_escrow_contract
        return upgrade_transaction

    def rollback(self, existing_secret_plaintext: bytes, new_secret_hash: bytes, gas_limit: int = None):
        existing_bare_contract = self.blockchain.get_contract_by_name(registry=self.registry,
                                                                      name=self.contract_name,
                                                                      proxy_name=self._proxy_deployer.contract_name,
                                                                      use_proxy_address=False)
        dispatcher_deployer = DispatcherDeployer(registry=self.registry,
                                                 target_contract=existing_bare_contract,
                                                 deployer_address=self.deployer_address,
                                                 bare=True)  # acquire agency for the dispatcher itself.

        rollback_receipt = dispatcher_deployer.rollback(existing_secret_plaintext=existing_secret_plaintext,
                                                        new_secret_hash=new_secret_hash,
                                                        gas_limit=gas_limit)

        return rollback_receipt



class PolicyManagerDeployer(ContractDeployer):
    """
    Depends on StakingEscrow and NucypherTokenAgent
    """

    agency = PolicyManagerAgent
    contract_name = agency.registry_contract_name

    _upgradeable = True
    _proxy_deployer = DispatcherDeployer

    deployment_steps = ('deployment', 'dispatcher_deployment', 'set_policy_manager')
<<<<<<< HEAD

    def make_agent(self) -> EthereumContractAgent:
        agent = self.agency(blockchain=self.blockchain, contract=self._contract)
        return agent
=======
>>>>>>> 3cd061b1

    def __init__(self, *args, **kwargs):
        super().__init__(*args, **kwargs)

<<<<<<< HEAD
    def _deploy_essential(self, gas_limit: int = None):
        policy_manager_contract, deploy_receipt = self.blockchain.deploy_contract(self.contract_name,
                                                                                  self.staking_agent.contract_address,
=======
        token_contract_name = NucypherTokenDeployer.contract_name
        self.token_contract = self.blockchain.get_contract_by_name(registry=self.registry,
                                                                   name=token_contract_name)

        proxy_name = StakingEscrowDeployer._proxy_deployer.contract_name
        staking_contract_name = StakingEscrowDeployer.contract_name
        self.staking_contract = self.blockchain.get_contract_by_name(registry=self.registry,
                                                                     name=staking_contract_name,
                                                                     proxy_name=proxy_name)

    def _deploy_essential(self, gas_limit: int = None) -> tuple:
        policy_manager_contract, deploy_receipt = self.blockchain.deploy_contract(self.deployer_address,
                                                                                  self.registry,
                                                                                  self.contract_name,
                                                                                  self.staking_contract.address,
>>>>>>> 3cd061b1
                                                                                  gas_limit=gas_limit)
        return policy_manager_contract, deploy_receipt

    def deploy(self, secret_hash: bytes, gas_limit: int = None, progress=None) -> Dict[str, dict]:
        self.check_deployment_readiness()

        # Creator deploys the policy manager
        policy_manager_contract, deploy_receipt = self._deploy_essential(gas_limit=gas_limit)
        if progress:
            progress.update(1)

        proxy_deployer = self._proxy_deployer(registry=self.registry,
                                               target_contract=policy_manager_contract,
                                               deployer_address=self.deployer_address)

        proxy_deploy_receipt = proxy_deployer.deploy(secret_hash=secret_hash, gas_limit=gas_limit)
        proxy_deploy_receipt = proxy_deploy_receipt[proxy_deployer.deployment_steps[0]]
        if progress:
            progress.update(1)

        # Cache the dispatcher contract
        proxy_contract = proxy_deployer.contract
        self.__proxy_contract = proxy_contract

        # Wrap the PolicyManager contract, and use this wrapper
        wrapped_contract = self.blockchain._wrap_contract(wrapper_contract=proxy_contract,
                                                          target_contract=policy_manager_contract)

        # Configure the StakingEscrow contract by setting the PolicyManager
        tx_args = {}
        if gas_limit:
            tx_args.update({'gas': gas_limit})
        set_policy_manager_function = self.staking_contract.functions.setPolicyManager(wrapped_contract.address)
        set_policy_manager_receipt = self.blockchain.send_transaction(contract_function=set_policy_manager_function,
                                                                      sender_address=self.deployer_address,
                                                                      payload=tx_args)
        if progress:
            progress.update(1)

        # Gather the transaction receipts
        ordered_receipts = (deploy_receipt, proxy_deploy_receipt, set_policy_manager_receipt)
        deployment_receipts = dict(zip(self.deployment_steps, ordered_receipts))

        self.deployment_receipts = deployment_receipts
        self._contract = wrapped_contract
        return deployment_receipts

    def upgrade(self, existing_secret_plaintext: bytes, new_secret_hash: bytes, gas_limit: int = None):

        self.check_deployment_readiness()

        existing_bare_contract = self.blockchain.get_contract_by_name(registry=self.registry,
                                                                      name=self.contract_name,
                                                                      proxy_name=self._proxy_deployer.contract_name,
                                                                      use_proxy_address=False)

        proxy_deployer = self._proxy_deployer(registry=self.registry,
                                               target_contract=existing_bare_contract,
                                               deployer_address=self.deployer_address,
                                               bare=True)  # acquire agency for the dispatcher itself.

        # Creator deploys new version of PolicyManager
        policy_manager_contract, deploy_receipt = self._deploy_essential(gas_limit=gas_limit)

        # The proxy ("Dispatcher") updates its target.
        upgrade_receipt = proxy_deployer.retarget(new_target=policy_manager_contract.address,
                                                  existing_secret_plaintext=existing_secret_plaintext,
                                                  new_secret_hash=new_secret_hash,
                                                  gas_limit=gas_limit)

        # Wrap the PolicyManager contract, and use the wrapped version.
        self._contract = self.blockchain._wrap_contract(proxy_deployer.contract,
                                                        target_contract=policy_manager_contract)

        # TODO: Contract ABI is not updated in Agents when upgrade/rollback #1184

        upgrade_transaction = {'deploy': deploy_receipt, 'retarget': upgrade_receipt}
        return upgrade_transaction

    def rollback(self, existing_secret_plaintext: bytes, new_secret_hash: bytes, gas_limit: int = None):
        existing_bare_contract = self.blockchain.get_contract_by_name(registry=self.registry,
                                                                      name=self.contract_name,
                                                                      proxy_name=self._proxy_deployer.contract_name,
                                                                      use_proxy_address=False)
        dispatcher_deployer = DispatcherDeployer(registry=self.registry,
                                                 target_contract=existing_bare_contract,
                                                 deployer_address=self.deployer_address,
                                                 bare=True)  # acquire agency for the dispatcher itself.

        rollback_receipt = dispatcher_deployer.rollback(existing_secret_plaintext=existing_secret_plaintext,
                                                        new_secret_hash=new_secret_hash,
                                                        gas_limit=gas_limit)

        return rollback_receipt


class LibraryLinkerDeployer(ContractDeployer):

    contract_name = 'UserEscrowLibraryLinker'
    deployment_steps = ('contract_deployment', )

    def __init__(self, target_contract: Contract, bare: bool = False, *args, **kwargs):
        self.target_contract = target_contract
        super().__init__(*args, **kwargs)
        if bare:
            self._contract = self.blockchain.get_proxy(registry=self.registry,
                                                       target_address=self.target_contract.address,
                                                       proxy_name=self.contract_name)

    def deploy(self, secret_hash: bytes, gas_limit: int = None, progress=None) -> dict:
<<<<<<< HEAD
        linker_args = (self.contract_name, self.target_contract.address, secret_hash)
        linker_contract, receipt = self.blockchain.deploy_contract(gas_limit=gas_limit, *linker_args)
=======
        linker_args = (self.target_contract.address, secret_hash)
        linker_contract, receipt = self.blockchain.deploy_contract(self.deployer_address,
                                                                   self.registry,
                                                                   self.contract_name,
                                                                   *linker_args,
                                                                   gas_limit=gas_limit)
>>>>>>> 3cd061b1
        if progress:
            progress.update(1)

        self._contract = linker_contract
        return {self.deployment_steps[0]: receipt}

    @validate_secret
    def retarget(self, new_target: str, existing_secret_plaintext: bytes, new_secret_hash: bytes, gas_limit: int = None):
        if new_target == self.target_contract.address:
            raise self.ContractDeploymentError(f"{new_target} is already targeted by {self.contract_name}: {self._contract.address}")
        if new_target == self._contract.address:
            raise self.ContractDeploymentError(f"{self.contract_name} {self._contract.address} cannot target itself.")

        origin_args = {}  # TODO: Gas management
        if gas_limit:
            origin_args.update({'gas': gas_limit})
        retarget_function = self._contract.functions.upgrade(new_target, existing_secret_plaintext, new_secret_hash)
        retarget_receipt = self.blockchain.send_transaction(contract_function=retarget_function,
                                                            sender_address=self.deployer_address,
                                                            payload=origin_args)
        return retarget_receipt


class UserEscrowProxyDeployer(ContractDeployer):

    contract_name = 'UserEscrowProxy'
    deployment_steps = ('contract_deployment', 'linker_deployment')
    __linker_deployer = LibraryLinkerDeployer

    def __init__(self, *args, **kwargs):
        super().__init__(*args, **kwargs)

        token_contract_name = NucypherTokenDeployer.contract_name
        self.token_contract = self.blockchain.get_contract_by_name(registry=self.registry,
                                                                   name=token_contract_name)

        staking_contract_name = StakingEscrowDeployer.contract_name
        staking_proxy_name = StakingEscrowDeployer._proxy_deployer.contract_name
        self.staking_contract = self.blockchain.get_contract_by_name(registry=self.registry,
                                                                     name=staking_contract_name,
                                                                     proxy_name=staking_proxy_name)

        policy_contract_name = PolicyManagerDeployer.contract_name
        policy_proxy_name = PolicyManagerDeployer._proxy_deployer.contract_name
        self.policy_contract = self.blockchain.get_contract_by_name(registry=self.registry,
                                                                    name=policy_contract_name,
                                                                    proxy_name=policy_proxy_name)

    def _deploy_essential(self, gas_limit: int = None):
        """Note: These parameters are order-sensitive"""
        constructor_args = (self.token_contract.address,
                            self.staking_contract.address,
                            self.policy_contract.address)

        contract, deployment_receipt = self.blockchain.deploy_contract(self.deployer_address,
                                                                       self.registry,
                                                                       self.contract_name,
                                                                       *constructor_args,
                                                                       gas_limit=gas_limit)
        return contract, deployment_receipt

    def deploy(self, secret_hash: bytes, gas_limit: int = None, progress=None) -> dict:
        """
        Deploys a new UserEscrowProxy contract, and a new UserEscrowLibraryLinker, targeting the first.
        This is meant to be called only once per general deployment.
        """
        # 1 - UserEscrowProxy
        user_escrow_proxy_contract, deployment_receipt = self._deploy_essential(gas_limit=gas_limit)
        if progress:
            progress.update(1)

        # 2 - UserEscrowLibraryLinker
<<<<<<< HEAD
        linker_deployer = self.__linker_deployer(blockchain=self.blockchain,
=======
        linker_deployer = self.__linker_deployer(registry=self.registry,
>>>>>>> 3cd061b1
                                                 deployer_address=self.deployer_address,
                                                 target_contract=user_escrow_proxy_contract)

        linker_deployment_receipts = linker_deployer.deploy(secret_hash=secret_hash, gas_limit=gas_limit)
        linker_deployment_receipt = linker_deployment_receipts[linker_deployer.deployment_steps[0]]
        if progress:
            progress.update(1)

        # Gather the transaction receipts
        ordered_receipts = (deployment_receipt, linker_deployment_receipt)
        deployment_receipts = dict(zip(self.deployment_steps, ordered_receipts))
<<<<<<< HEAD

        self._contract = user_escrow_proxy_contract
        return deployment_receipts
=======
>>>>>>> 3cd061b1

        self._contract = user_escrow_proxy_contract
        return deployment_receipts

    def upgrade(self, existing_secret_plaintext: bytes, new_secret_hash: bytes, gas_limit: int = None):
        """
        Deploys a new UserEscrowProxy contract, and retargets UserEscrowLibraryLinker accordingly.
        """

        deployment_receipts = dict()

        existing_bare_contract = self.blockchain.get_contract_by_name(registry=self.registry,
                                                                      name=self.contract_name,
                                                                      proxy_name=self.__linker_deployer.contract_name,
                                                                      use_proxy_address=False)
        # UserEscrowLibraryLinker
        linker_deployer = self.__linker_deployer(registry=self.registry,
                                                 deployer_address=self.deployer_address,
                                                 target_contract=existing_bare_contract,
                                                 bare=True)

        # UserEscrowProxy
        user_escrow_proxy_contract, deployment_receipt = self._deploy_essential(gas_limit=gas_limit)
        deployment_receipts['deployment'] = deployment_receipt

        linker_receipt = linker_deployer.retarget(new_target=user_escrow_proxy_contract.address,
                                                  existing_secret_plaintext=existing_secret_plaintext,
                                                  new_secret_hash=new_secret_hash,
                                                  gas_limit=gas_limit)

        # TODO: Contract ABI is not updated in Agents when upgrade/rollback #1184

        deployment_receipts['linker_retarget'] = linker_receipt
        self._contract = user_escrow_proxy_contract
        return deployment_receipts


class UserEscrowDeployer(ContractDeployer):

    agency = UserEscrowAgent
    contract_name = agency.registry_contract_name
    deployment_steps = ('contract_deployment', )
    _upgradeable = True
    __linker_deployer = LibraryLinkerDeployer
    __allocation_registry = AllocationRegistry

    def __init__(self, allocation_registry: AllocationRegistry = None, *args, **kwargs) -> None:
        super().__init__(*args, **kwargs)
        token_contract_name = NucypherTokenDeployer.contract_name
        self.token_contract = self.blockchain.get_contract_by_name(registry=self.registry,
                                                                   name=token_contract_name)
        self.__beneficiary_address = NO_BENEFICIARY
        self.__allocation_registry = allocation_registry or self.__allocation_registry()

    def make_agent(self) -> EthereumContractAgent:
        if self.__beneficiary_address is NO_BENEFICIARY:
            raise self.ContractDeploymentError("No beneficiary assigned to {}".format(self.contract.address))
        agent = self.agency(registry=self.registry,
                            beneficiary=self.__beneficiary_address,
                            allocation_registry=self.__allocation_registry)
        return agent

    @property
    def allocation_registry(self):
        return self.__allocation_registry

    def assign_beneficiary(self, beneficiary_address: str) -> dict: 
        """Relinquish ownership of a UserEscrow deployment to the beneficiary"""
        if not is_checksum_address(beneficiary_address):
            raise self.ContractDeploymentError("{} is not a valid checksum address.".format(beneficiary_address))
        # TODO: #413, #842 - Gas Management
        payload = {'gas': 500_000}
        transfer_owner_function = self.contract.functions.transferOwnership(beneficiary_address)
        transfer_owner_receipt = self.blockchain.send_transaction(contract_function=transfer_owner_function,
                                                                  payload=payload,
                                                                  sender_address=self.deployer_address)
        self.__beneficiary_address = beneficiary_address
        return transfer_owner_receipt

    def initial_deposit(self, value: int, duration_seconds: int) -> dict:
        """Allocate an amount of tokens with lock time in seconds, and transfer ownership to the beneficiary"""
        # Approve
        allocation_receipts = dict()
        approve_function  = self.token_contract.functions.approve(self.contract.address, value)
        approve_receipt = self.blockchain.send_transaction(contract_function=approve_function,
                                                           sender_address=self.deployer_address)  # TODO: Gas
        allocation_receipts['approve'] = approve_receipt

        # Deposit
        # TODO: #413, #842 - Gas Management
        args = {'gas': 200_000}
        deposit_function = self.contract.functions.initialDeposit(value, duration_seconds)
        deposit_receipt = self.blockchain.send_transaction(contract_function=deposit_function,
                                                           sender_address=self.deployer_address,
                                                           payload=args)

        # TODO: Do something with allocation_receipts. Perhaps it should be returned instead of only the last receipt.
        allocation_receipts['initial_deposit'] = deposit_receipt
        return deposit_receipt

    def enroll_principal_contract(self):
        if self.__beneficiary_address is NO_BENEFICIARY:
            raise self.ContractDeploymentError("No beneficiary assigned to {}".format(self.contract.address))
        self.__allocation_registry.enroll(beneficiary_address=self.__beneficiary_address,
                                          contract_address=self.contract.address,
                                          contract_abi=self.contract.abi)

    def deliver(self, value: int, duration: int, beneficiary_address: str) -> dict:
        """
        Transfer allocated tokens and hand-off the contract to the beneficiary.

         Encapsulates three operations:
            - Initial Deposit
            - Transfer Ownership
            - Enroll in Allocation Registry

        """

        deposit_txhash = self.initial_deposit(value=value, duration_seconds=duration)
        assign_txhash = self.assign_beneficiary(beneficiary_address=beneficiary_address)
        self.enroll_principal_contract()
        return dict(deposit_txhash=deposit_txhash, assign_txhash=assign_txhash)

    def deploy(self, gas_limit: int = None, progress=None) -> dict:
        """Deploy a new instance of UserEscrow to the blockchain."""
        self.check_deployment_readiness()
        linker_contract = self.blockchain.get_contract_by_name(registry=self.registry,
                                                               name=self.__linker_deployer.contract_name)
        args = (self.deployer_address,
                self.registry,
                self.contract_name,
                linker_contract.address,
                self.token_contract.address)
        user_escrow_contract, deploy_receipt = self.blockchain.deploy_contract(*args, gas_limit=gas_limit, enroll=False)
        if progress:
            progress.update(1)

        self._contract = user_escrow_contract
        # TODO: Homogenize with rest of deployer receipts
        return deploy_receipt


class AdjudicatorDeployer(ContractDeployer):

    agency = AdjudicatorAgent
    contract_name = agency.registry_contract_name
    deployment_steps = ('contract_deployment', 'dispatcher_deployment', 'set_adjudicator')
    _upgradeable = True
    _proxy_deployer = DispatcherDeployer

    def __init__(self, economics: SlashingEconomics = None, *args, **kwargs):
        if not economics:
            economics = SlashingEconomics()
        super().__init__(*args, economics=economics, **kwargs)
        staking_contract_name = StakingEscrowDeployer.contract_name
        proxy_name = StakingEscrowDeployer._proxy_deployer.contract_name
        self.staking_contract = self.blockchain.get_contract_by_name(registry=self.registry,
                                                                     name=staking_contract_name,
                                                                     proxy_name=proxy_name)

    def _deploy_essential(self, gas_limit: int = None):
        constructor_args = (self.staking_contract.address,
                            *self.economics.deployment_parameters)
        adjudicator_contract, deploy_receipt = self.blockchain.deploy_contract(self.deployer_address,
                                                                               self.registry,
                                                                               self.contract_name,
                                                                               *constructor_args,
                                                                               gas_limit=gas_limit)
        return adjudicator_contract, deploy_receipt

    def deploy(self, secret_hash: bytes, gas_limit: int = None, progress=None) -> Dict[str, str]:
        self.check_deployment_readiness()

        adjudicator_contract, deploy_receipt = self._deploy_essential(gas_limit=gas_limit)
        if progress:
            progress.update(1)

        proxy_deployer = self._proxy_deployer(registry=self.registry,
                                               target_contract=adjudicator_contract,
                                               deployer_address=self.deployer_address)

        proxy_deploy_receipts = proxy_deployer.deploy(secret_hash=secret_hash, gas_limit=gas_limit)
        proxy_deploy_receipt = proxy_deploy_receipts[proxy_deployer.deployment_steps[0]]
        if progress:
            progress.update(1)

        # Cache the dispatcher contract
        proxy_contract = proxy_deployer.contract
        self.__proxy_contract = proxy_contract

        # Wrap the escrow contract
        wrapped = self.blockchain._wrap_contract(proxy_contract, target_contract=adjudicator_contract)

        # Switch the contract for the wrapped one
        adjudicator_contract = wrapped

        # Configure the StakingEscrow contract by setting the Adjudicator
        tx_args = {}
        if gas_limit:
            tx_args.update({'gas': gas_limit})
        set_adjudicator_function = self.staking_contract.functions.setAdjudicator(adjudicator_contract.address)
        set_adjudicator_receipt = self.blockchain.send_transaction(contract_function=set_adjudicator_function,
                                                                   sender_address=self.deployer_address,
                                                                   payload=tx_args)
        if progress:
            progress.update(1)

        # Gather the transaction receipts
        ordered_receipts = (deploy_receipt, proxy_deploy_receipt, set_adjudicator_receipt)
        deployment_receipts = dict(zip(self.deployment_steps, ordered_receipts))

        self.deployment_receipts = deployment_receipts
        self._contract = adjudicator_contract

        return deployment_receipts

    def upgrade(self, existing_secret_plaintext: bytes, new_secret_hash: bytes, gas_limit: int = None):

        self.check_deployment_readiness()

        existing_bare_contract = self.blockchain.get_contract_by_name(registry=self.registry,
                                                                      name=self.contract_name,
                                                                      proxy_name=self._proxy_deployer.contract_name,
                                                                      use_proxy_address=False)

        proxy_deployer = self._proxy_deployer(registry=self.registry,
                                               target_contract=existing_bare_contract,
                                               deployer_address=self.deployer_address,
                                               bare=True)

        adjudicator_contract, deploy_receipt = self._deploy_essential(gas_limit=gas_limit)

        upgrade_receipt = proxy_deployer.retarget(new_target=adjudicator_contract.address,
                                                  existing_secret_plaintext=existing_secret_plaintext,
                                                  new_secret_hash=new_secret_hash,
                                                  gas_limit=gas_limit)

        # Wrap the escrow contract
        wrapped_adjudicator_contract = self.blockchain._wrap_contract(wrapper_contract=proxy_deployer.contract,
                                                                      target_contract=adjudicator_contract)

        # Switch the contract for the wrapped one
        self._contract = wrapped_adjudicator_contract

        # TODO: Contract ABI is not updated in Agents when upgrade/rollback #1184

        upgrade_transaction = {'deploy': deploy_receipt, 'retarget': upgrade_receipt['transactionHash']}
        return upgrade_transaction

    def rollback(self, existing_secret_plaintext: bytes, new_secret_hash: bytes, gas_limit: int = None):
        existing_bare_contract = self.blockchain.get_contract_by_name(registry=self.registry,
                                                                      name=self.contract_name,
                                                                      proxy_name=self._proxy_deployer.contract_name,
                                                                      use_proxy_address=False)
        dispatcher_deployer = DispatcherDeployer(registry=self.registry,
                                                 target_contract=existing_bare_contract,
                                                 deployer_address=self.deployer_address,
                                                 bare=True)  # acquire agency for the dispatcher itself.

        _rollback_receipt = dispatcher_deployer.rollback(existing_secret_plaintext=existing_secret_plaintext,
                                                         new_secret_hash=new_secret_hash,
                                                         gas_limit=gas_limit)

        return _rollback_receipt<|MERGE_RESOLUTION|>--- conflicted
+++ resolved
@@ -443,22 +443,10 @@
     _proxy_deployer = DispatcherDeployer
 
     deployment_steps = ('deployment', 'dispatcher_deployment', 'set_policy_manager')
-<<<<<<< HEAD
-
-    def make_agent(self) -> EthereumContractAgent:
-        agent = self.agency(blockchain=self.blockchain, contract=self._contract)
-        return agent
-=======
->>>>>>> 3cd061b1
 
     def __init__(self, *args, **kwargs):
         super().__init__(*args, **kwargs)
 
-<<<<<<< HEAD
-    def _deploy_essential(self, gas_limit: int = None):
-        policy_manager_contract, deploy_receipt = self.blockchain.deploy_contract(self.contract_name,
-                                                                                  self.staking_agent.contract_address,
-=======
         token_contract_name = NucypherTokenDeployer.contract_name
         self.token_contract = self.blockchain.get_contract_by_name(registry=self.registry,
                                                                    name=token_contract_name)
@@ -474,7 +462,6 @@
                                                                                   self.registry,
                                                                                   self.contract_name,
                                                                                   self.staking_contract.address,
->>>>>>> 3cd061b1
                                                                                   gas_limit=gas_limit)
         return policy_manager_contract, deploy_receipt
 
@@ -585,17 +572,12 @@
                                                        proxy_name=self.contract_name)
 
     def deploy(self, secret_hash: bytes, gas_limit: int = None, progress=None) -> dict:
-<<<<<<< HEAD
-        linker_args = (self.contract_name, self.target_contract.address, secret_hash)
-        linker_contract, receipt = self.blockchain.deploy_contract(gas_limit=gas_limit, *linker_args)
-=======
         linker_args = (self.target_contract.address, secret_hash)
         linker_contract, receipt = self.blockchain.deploy_contract(self.deployer_address,
                                                                    self.registry,
                                                                    self.contract_name,
                                                                    *linker_args,
                                                                    gas_limit=gas_limit)
->>>>>>> 3cd061b1
         if progress:
             progress.update(1)
 
@@ -668,11 +650,7 @@
             progress.update(1)
 
         # 2 - UserEscrowLibraryLinker
-<<<<<<< HEAD
-        linker_deployer = self.__linker_deployer(blockchain=self.blockchain,
-=======
         linker_deployer = self.__linker_deployer(registry=self.registry,
->>>>>>> 3cd061b1
                                                  deployer_address=self.deployer_address,
                                                  target_contract=user_escrow_proxy_contract)
 
@@ -684,12 +662,6 @@
         # Gather the transaction receipts
         ordered_receipts = (deployment_receipt, linker_deployment_receipt)
         deployment_receipts = dict(zip(self.deployment_steps, ordered_receipts))
-<<<<<<< HEAD
-
-        self._contract = user_escrow_proxy_contract
-        return deployment_receipts
-=======
->>>>>>> 3cd061b1
 
         self._contract = user_escrow_proxy_contract
         return deployment_receipts
