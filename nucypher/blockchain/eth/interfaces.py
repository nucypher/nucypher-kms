"""
This file is part of nucypher.

nucypher is free software: you can redistribute it and/or modify
it under the terms of the GNU Affero General Public License as published by
the Free Software Foundation, either version 3 of the License, or
(at your option) any later version.

nucypher is distributed in the hope that it will be useful,
but WITHOUT ANY WARRANTY; without even the implied warranty of
MERCHANTABILITY or FITNESS FOR A PARTICULAR PURPOSE.  See the
GNU Affero General Public License for more details.

You should have received a copy of the GNU Affero General Public License
along with nucypher.  If not, see <https://www.gnu.org/licenses/>.
"""
import collections
import os
import pprint
import time
from typing import List
from typing import Tuple
from typing import Union
from urllib.parse import urlparse

import requests
from constant_sorrow.constants import (
    NO_BLOCKCHAIN_CONNECTION,
    NO_COMPILATION_PERFORMED,
    UNKNOWN_TX_STATUS,
    NO_PROVIDER_PROCESS,
    READ_ONLY_INTERFACE
)
from eth_tester import EthereumTester
from eth_utils import to_checksum_address, is_checksum_address
from twisted.logger import Logger
from web3 import Web3, WebsocketProvider, HTTPProvider, IPCProvider
from web3.contract import Contract
from web3.contract import ContractConstructor
from web3.contract import ContractFunction
from web3.exceptions import TimeExhausted
from web3.exceptions import ValidationError
from web3.middleware import geth_poa_middleware

from nucypher.blockchain.eth.clients import NuCypherGethProcess
from nucypher.blockchain.eth.clients import Web3Client
from nucypher.blockchain.eth.providers import (
    _get_tester_pyevm,
    _get_test_geth_parity_provider,
    _get_auto_provider,
    _get_infura_provider,
    _get_IPC_provider,
    _get_websocket_provider,
    _get_HTTP_provider
)
from nucypher.blockchain.eth.registry import BaseContractRegistry
from nucypher.blockchain.eth.sol.compile import SolidityCompiler
<<<<<<< HEAD
from nucypher.crypto.powers import TransactingPower
from nucypher.characters.control.emitters import StdoutEmitter
=======
from nucypher.characters.control.emitters import StdoutEmitter
from nucypher.utilities.logging import console_observer, GlobalLoggerSettings
>>>>>>> 3cd061b1

Web3Providers = Union[IPCProvider, WebsocketProvider, HTTPProvider, EthereumTester]


class BlockchainInterface:
    """
    Interacts with a solidity compiler and a registry in order to instantiate compiled
    ethereum contracts with the given web3 provider backend.
    """

    TIMEOUT = 180  # seconds
    NULL_ADDRESS = '0x' + '0' * 40

    process = NO_PROVIDER_PROCESS.bool_value(False)
    Web3 = Web3

    _contract_factory = Contract

    class InterfaceError(Exception):
        pass

    class NoProvider(InterfaceError):
        pass

    class UnsupportedProvider(InterfaceError):
        pass

    class ConnectionFailed(InterfaceError):
        pass

    class UnknownContract(InterfaceError):
        pass

    def __init__(self,
                 poa: bool = True,
                 provider_process: NuCypherGethProcess = NO_PROVIDER_PROCESS,
                 provider_uri: str = NO_BLOCKCHAIN_CONNECTION,
                 provider: Web3Providers = NO_BLOCKCHAIN_CONNECTION):

        """
        A blockchain "network interface"; The circumflex wraps entirely around the bounds of
        contract operations including compilation, deployment, and execution.

        TODO: Move me to docs.

         Filesystem          Configuration           Node              Client                  EVM
        ================ ====================== =============== =====================  ===========================

         Solidity Files -- SolidityCompiler -                      --- HTTPProvider ------ ...
                                            |                    |
                                            |                    |
                                            |                    |
                                            - *BlockchainInterface* -- IPCProvider ----- External EVM (geth, parity...)
                                                       |         |
                                                       |         |
                                                 TestProvider ----- EthereumTester -------------
                                                                                                |
                                                                                                |
                                                                                        PyEVM (Development Chain)

         ~~~~~~~~~~~~~~~~~~~~~~~~~~~~~~~~~~~~~~~~~~~~~~~~~~~~~~~~~~~~~~~~~~~~~~~~~~~~~~~~~~~~~~~~~~~~~~~~~~~~~~~~~

         Runtime Files --                 --BlockchainInterface ----> Registry
                        |                |             ^
                        |                |             |
                        |                |             |
         Key Files ------ CharacterConfiguration     Agent                          ... (Contract API)
                        |                |             ^
                        |                |             |
                        |                |             |
                        |                |           Actor                          ...Blockchain-Character API)
                        |                |             ^
                        |                |             |
                        |                |             |
         Config File ---                  --------- Character                       ... (Public API)
                                                       ^
                                                       |
                                                     Human


        The Blockchain is the junction of the solidity compiler, a contract registry, and a collection of
        web3 network providers as a means of interfacing with the ethereum blockchain to execute
        or deploy contract code on the network.


        Compiler and Registry Usage
        -----------------------------

        Contracts are freshly re-compiled if an instance of SolidityCompiler is passed; otherwise,
        The registry will read contract data saved to disk that is be used to retrieve contact address and op-codes.
        Optionally, A registry instance can be passed instead.


        Provider Usage
        ---------------
        https: // github.com / ethereum / eth - tester     # available-backends


        * HTTP Provider - Web3 HTTP provider, typically JSON RPC 2.0 over HTTP
        * Websocket Provider - Web3 WS provider, typically JSON RPC 2.0 over WS, supply endpoint uri and websocket=True
        * IPC Provider - Web3 File based IPC provider transported over standard I/O
        * Custom Provider - A pre-initialized web3.py provider instance to attach to this interface

        """

        self.log = Logger('Blockchain')
        self.poa = poa
        self.provider_uri = provider_uri
        self._provider = provider
        self._provider_process = provider_process
        self.w3 = NO_BLOCKCHAIN_CONNECTION
        self.client = NO_BLOCKCHAIN_CONNECTION
        self.transacting_power = READ_ONLY_INTERFACE

    def __repr__(self):
        r = '{name}({uri})'.format(name=self.__class__.__name__, uri=self.provider_uri)
        return r

    @classmethod
    def from_dict(cls, payload: dict, **overrides) -> 'BlockchainInterface':
        payload.update({k: v for k, v in overrides.items() if v is not None})
        blockchain = cls(**payload)
        return blockchain

    def to_dict(self) -> dict:
        payload = dict(provider_uri=self.provider_uri, poa=self.poa)
        return payload

    @property
    def is_connected(self) -> bool:
        """
        https://web3py.readthedocs.io/en/stable/__provider.html#examples-using-automated-detection
        """
        if self.client is NO_BLOCKCHAIN_CONNECTION:
            return False
        return self.client.is_connected

    def attach_middleware(self):

        # For use with Proof-Of-Authority test-blockchains
        if self.poa is True:
            self.log.debug('Injecting POA middleware at layer 0')
            self.client.inject_middleware(geth_poa_middleware, layer=0)

<<<<<<< HEAD
    def connect(self, fetch_registry: bool = True, sync_now: bool = False, emitter: StdoutEmitter = None):
=======
    def connect(self):
>>>>>>> 3cd061b1

        # Spawn child process
        if self._provider_process:
            self._provider_process.start()
            provider_uri = self._provider_process.provider_uri(scheme='file')
        else:
            provider_uri = self.provider_uri
            self.log.info(f"Using external Web3 Provider '{self.provider_uri}'")

        # Attach Provider
        self._attach_provider(provider=self._provider, provider_uri=provider_uri)
        self.log.info("Connecting to {}".format(self.provider_uri))
        if self._provider is NO_BLOCKCHAIN_CONNECTION:
            raise self.NoProvider("There are no configured blockchain providers")

        # Connect if not connected
        try:
            self.w3 = self.Web3(provider=self._provider)
            self.client = Web3Client.from_w3(w3=self.w3)
        except requests.ConnectionError:  # RPC
            raise self.ConnectionFailed(f'Connection Failed - {str(self.provider_uri)} - is RPC enabled?')
        except FileNotFoundError:         # IPC File Protocol
            raise self.ConnectionFailed(f'Connection Failed - {str(self.provider_uri)} - is IPC enabled?')
        else:
            self.attach_middleware()

<<<<<<< HEAD
        # Establish contact with NuCypher contracts
        if not self.registry:
            self._configure_registry(fetch_registry=fetch_registry)

        # Wait for chaindata sync
        if sync_now:
            sync_state = self.client.sync()
            if emitter:
                import click
                emitter.echo(f"Syncing: {self.client.chain_name.capitalize()}. Waiting for sync to begin.")

                while not len(self.client.peers):
                    emitter.echo("waiting for peers...")
                    time.sleep(5)

                peer_count = len(self.client.peers)
                emitter.echo(f"Found {'an' if peer_count == 1 else peer_count} Ethereum peer{('s' if peer_count>1 else '')}.")

                try:
                    emitter.echo("Beginning sync...")
                    initial_state = next(sync_state)
                except StopIteration:  # will occur if no syncing needs to happen
                    emitter.echo("Local blockchain data is already synced.")
                    return True

                prior_state = initial_state
                total_blocks_to_sync = int(initial_state.get('highestBlock', 0)) - int(initial_state.get('currentBlock', 0))
                with click.progressbar(
                    length=total_blocks_to_sync,
                    label="sync progress"
                ) as bar:
                    for syncdata in sync_state:
                        if syncdata:
                            blocks_accomplished = int(syncdata['currentBlock']) - int(prior_state.get('currentBlock', 0))
                            bar.update(blocks_accomplished)
                            prior_state = syncdata
            else:
                try:
                    for syncdata in sync_state:
                        self.client.log.info(f"Syncing {syncdata['currentBlock']}/{syncdata['highestBlock']}")
                except TypeError:  # it's already synced
                    return True

        return self.is_connected
=======
        return self.is_connected

    def sync(self, show_progress: bool = False) -> None:

        sync_state = self.client.sync()
        if show_progress:
            import click
            # TODO: It is possible that output has been redirected from a higher-level emitter.
            # TODO: Use console logging instead of StdOutEmitter here.
            emitter = StdoutEmitter()

            emitter.echo(f"Syncing: {self.client.chain_name.capitalize()}. Waiting for sync to begin.")

            while not len(self.client.peers):
                emitter.echo("waiting for peers...")
                time.sleep(5)

            peer_count = len(self.client.peers)
            emitter.echo(
                f"Found {'an' if peer_count == 1 else peer_count} Ethereum peer{('s' if peer_count > 1 else '')}.")

            try:
                emitter.echo("Beginning sync...")
                initial_state = next(sync_state)
            except StopIteration:  # will occur if no syncing needs to happen
                emitter.echo("Local blockchain data is already synced.")
                return

            prior_state = initial_state
            total_blocks_to_sync = int(initial_state.get('highestBlock', 0)) - int(
                initial_state.get('currentBlock', 0))
            with click.progressbar(
                    length=total_blocks_to_sync,
                    label="sync progress"
            ) as bar:
                for syncdata in sync_state:
                    if syncdata:
                        blocks_accomplished = int(syncdata['currentBlock']) - int(
                            prior_state.get('currentBlock', 0))
                        bar.update(blocks_accomplished)
                        prior_state = syncdata
        else:
            try:
                for syncdata in sync_state:
                    self.client.log.info(f"Syncing {syncdata['currentBlock']}/{syncdata['highestBlock']}")
            except TypeError:  # it's already synced
                return
        return
>>>>>>> 3cd061b1

    @property
    def provider(self) -> Union[IPCProvider, WebsocketProvider, HTTPProvider]:
        return self._provider

    def _attach_provider(self,
                         provider: Web3Providers = None,
                         provider_uri: str = None) -> None:
        """
        https://web3py.readthedocs.io/en/latest/providers.html#providers
        """

        if not provider_uri and not provider:
            raise self.NoProvider("No URI or provider instances supplied.")

        if provider_uri and not provider:
            uri_breakdown = urlparse(provider_uri)

            if uri_breakdown.scheme == 'tester':
                providers = {
                    'pyevm': _get_tester_pyevm,
                    'geth': _get_test_geth_parity_provider,
                    'parity-ethereum': _get_test_geth_parity_provider,
                }
                provider_scheme = uri_breakdown.netloc

            else:
                providers = {
                    'auto': _get_auto_provider,
                    'infura': _get_infura_provider,
                    'ipc': _get_IPC_provider,
                    'file': _get_IPC_provider,
                    'ws': _get_websocket_provider,
                    'http': _get_HTTP_provider,
                    'https': _get_HTTP_provider,
                }
                provider_scheme = uri_breakdown.scheme

            # auto-detect for file based ipc
            if not provider_scheme:
                if os.path.exists(provider_uri):
                    # file is available - assume ipc/file scheme
                    provider_scheme = 'file'
                    self.log.info(f"Auto-detected provider scheme as 'file://' for provider {provider_uri}")

            try:
                self._provider = providers[provider_scheme](provider_uri)
            except KeyError:
                raise self.UnsupportedProvider(f"{provider_uri} is an invalid or unsupported blockchain provider URI")
            else:
                self.provider_uri = provider_uri or NO_BLOCKCHAIN_CONNECTION
        else:
            self._provider = provider

    def send_transaction(self,
                         contract_function: ContractFunction,
                         sender_address: str,
                         payload: dict = None,
                         ) -> dict:

        if self.transacting_power is READ_ONLY_INTERFACE:
            raise self.InterfaceError(str(READ_ONLY_INTERFACE))

        #
        # Build
        #

        if not payload:
            payload = {}

        nonce = self.client.w3.eth.getTransactionCount(sender_address)
        payload.update({'chainId': int(self.client.net_version),
                        'nonce': nonce,
                        'from': sender_address,
                        'gasPrice': self.client.gas_price,
                        # 'gas': 0,  # TODO: Gas Management
                        })

        # Get interface name
        deployment = True if isinstance(contract_function, ContractConstructor) else False

        try:
            transaction_name = contract_function.fn_name.upper()
        except AttributeError:
            if deployment:
                transaction_name = 'DEPLOY'
            else:
                transaction_name = 'UNKNOWN'

        payload_pprint = dict(payload)
        payload_pprint['from'] = to_checksum_address(payload['from'])
        payload_pprint = ', '.join("{}: {}".format(k, v) for k, v in payload_pprint.items())
        self.log.debug(f"[TX-{transaction_name}] | {payload_pprint}")

        # Build transaction payload
        try:
            unsigned_transaction = contract_function.buildTransaction(payload)
        except ValidationError as e:
            # TODO: Handle validation failures for gas limits, invalid fields, etc.
            self.log.warn(f"Validation error: {e}")
            raise
        else:
            if deployment:
                self.log.info(f"Deploying contract: {len(unsigned_transaction['data'])} bytes")


        #
        # Broadcast
        #

        signed_raw_transaction = self.transacting_power.sign_transaction(unsigned_transaction)
        txhash = self.client.send_raw_transaction(signed_raw_transaction)

        try:
            receipt = self.client.wait_for_receipt(txhash, timeout=self.TIMEOUT)
        except TimeExhausted:
            # TODO: Handle transaction timeout
            raise
        else:
            self.log.debug(f"[RECEIPT-{transaction_name}] | txhash: {receipt['transactionHash'].hex()}")

        #
        # Confirm
        #

        # Primary check
        deployment_status = receipt.get('status', UNKNOWN_TX_STATUS)
        if deployment_status is 0:
            failure = f"Transaction transmitted, but receipt returned status code 0. " \
                      f"Full receipt: \n {pprint.pformat(receipt, indent=2)}"
            raise self.InterfaceError(failure)

        if deployment_status is UNKNOWN_TX_STATUS:
            self.log.info(f"Unknown transaction status for {txhash} (receipt did not contain a status field)")

            # Secondary check TODO: Is this a sensible check?
            tx = self.client.get_transaction(txhash)
            if tx["gas"] == receipt["gasUsed"]:
                raise self.InterfaceError(f"Transaction consumed 100% of transaction gas."
                                          f"Full receipt: \n {pprint.pformat(receipt, indent=2)}")

        return receipt

    def get_contract_by_name(self,
                             registry: BaseContractRegistry,
                             name: str,
                             proxy_name: str = None,
                             use_proxy_address: bool = True
                             ) -> Union[Contract, List[tuple]]:
        """
        Instantiate a deployed contract from registry data,
        and assimilate it with its proxy if it is upgradeable,
        or return all registered records if use_proxy_address is False.
        """
        target_contract_records = registry.search(contract_name=name)

        if not target_contract_records:
            raise self.UnknownContract(f"No such contract records with name {name}.")

        if proxy_name:  # It's upgradeable
            # Lookup proxies; Search for a published proxy that targets this contract record

            proxy_records = registry.search(contract_name=proxy_name)

            results = list()
            for proxy_name, proxy_addr, proxy_abi in proxy_records:
                proxy_contract = self.client.w3.eth.contract(abi=proxy_abi,
                                                             address=proxy_addr,
                                                             ContractFactoryClass=self._contract_factory)

                # Read this dispatcher's target address from the blockchain
                proxy_live_target_address = proxy_contract.functions.target().call()
                for target_name, target_addr, target_abi in target_contract_records:

                    if target_addr == proxy_live_target_address:
                        if use_proxy_address:
                            pair = (proxy_addr, target_abi)
                        else:
                            pair = (target_addr, target_abi)
                    else:
                        continue

                    results.append(pair)

            if len(results) > 1:
                address, abi = results[0]
                message = "Multiple {} deployments are targeting {}".format(proxy_name, address)
                raise self.InterfaceError(message.format(name))

            else:
                selected_address, selected_abi = results[0]

        else:  # It's not upgradeable
            if len(target_contract_records) != 1:
                m = "Multiple records registered for non-upgradeable contract {}"
                raise self.InterfaceError(m.format(name))
            _target_contract_name, selected_address, selected_abi = target_contract_records[0]

        # Create the contract from selected sources
        unified_contract = self.client.w3.eth.contract(abi=selected_abi,
                                                       address=selected_address,
                                                       ContractFactoryClass=self._contract_factory)

        return unified_contract


class BlockchainDeployerInterface(BlockchainInterface):

    TIMEOUT = 600  # seconds
    _contract_factory = Contract

    class NoDeployerAddress(RuntimeError):
        pass

    class DeploymentFailed(RuntimeError):
        pass

    def __init__(self, compiler: SolidityCompiler = None, *args, **kwargs):
        super().__init__(*args, **kwargs)
        self.compiler = compiler or SolidityCompiler()

    def connect(self):
        super().connect()
        self._setup_solidity(compiler=self.compiler)
        return self.is_connected

    def _setup_solidity(self, compiler: SolidityCompiler = None):

        # if a SolidityCompiler class instance was passed,
        # compile from solidity source code.
        self.__sol_compiler = compiler
        if compiler:
            # Execute the compilation if we're recompiling
            # Otherwise read compiled contract data from the registry.
            interfaces = self.__sol_compiler.compile()
            __raw_contract_cache = interfaces
        else:
            __raw_contract_cache = NO_COMPILATION_PERFORMED
        self.__raw_contract_cache = __raw_contract_cache

    def deploy_contract(self,
                        deployer_address: str,
                        registry: BaseContractRegistry,
                        contract_name: str,
                        *constructor_args,
                        enroll: bool = True,
                        gas_limit: int = None,
                        **constructor_kwargs
                        ) -> Tuple[Contract, dict]:
        """
        Retrieve compiled interface data from the cache and
        return an instantiated deployed contract
        """

        if not is_checksum_address(deployer_address):
            raise ValueError(f"{deployer_address} is not a valid EIP-55 checksum address.")

        #
        # Build the deployment transaction #
        #

        deploy_transaction = dict()
        if gas_limit:
            deploy_transaction.update({'gas': gas_limit})

        pprint_args = str(tuple(constructor_args))
        pprint_args = pprint_args.replace("{", "{{").replace("}", "}}")  # See #724
        self.log.info(f"Deploying contract {contract_name} with "
                      f"deployer address {deployer_address} "
                      f"and parameters {pprint_args}")

        contract_factory = self.get_contract_factory(contract_name=contract_name)
        transaction_function = contract_factory.constructor(*constructor_args, **constructor_kwargs)

        #
        # Transmit the deployment tx #
        #

        receipt = self.send_transaction(contract_function=transaction_function,
                                        sender_address=deployer_address,
                                        payload=deploy_transaction)

        #
        # Verify deployment success
        #

        # Success
        address = receipt['contractAddress']
        self.log.info(f"Confirmed {contract_name} deployment: new address {address}")

        #
        # Instantiate & Enroll contract
        #

        contract = self.client.w3.eth.contract(address=address, abi=contract_factory.abi)

        if enroll is True:
            registry.enroll(contract_name=contract_name,
                            contract_address=contract.address,
                            contract_abi=contract_factory.abi)

        return contract, receipt  # receipt

    def get_contract_factory(self, contract_name: str) -> Contract:
        """Retrieve compiled interface data from the cache and return web3 contract"""
        try:
            interface = self.__raw_contract_cache[contract_name]
        except KeyError:
            raise self.UnknownContract('{} is not a locally compiled contract.'.format(contract_name))
        except TypeError:
            if self.__raw_contract_cache is NO_COMPILATION_PERFORMED:
                message = "The local contract compiler cache is empty because no compilation was performed."
                raise self.InterfaceError(message)
            raise
        else:
            contract = self.client.w3.eth.contract(abi=interface['abi'],
                                                   bytecode=interface['bin'],
                                                   ContractFactoryClass=Contract)
            return contract

    def _wrap_contract(self, wrapper_contract: Contract, target_contract: Contract) -> Contract:
        """
        Used for upgradeable contracts; Returns a new contract object assembled
        with its own address but the abi of the other.
        """

        # Wrap the contract
        wrapped_contract = self.client.w3.eth.contract(abi=target_contract.abi,
                                                       address=wrapper_contract.address,
                                                       ContractFactoryClass=self._contract_factory)
        return wrapped_contract

    def get_proxy(self,
                  registry: BaseContractRegistry,
                  target_address: str,
                  proxy_name: str) -> Contract:

        # Lookup proxies; Search for a registered proxy that targets this contract record
        records = registry.search(contract_name=proxy_name)

        dispatchers = list()
        for name, addr, abi in records:
            proxy_contract = self.client.w3.eth.contract(abi=abi,
                                                         address=addr,
                                                         ContractFactoryClass=self._contract_factory)

            # Read this dispatchers target address from the blockchain
            proxy_live_target_address = proxy_contract.functions.target().call()

            if proxy_live_target_address == target_address:
                dispatchers.append(proxy_contract)

        if len(dispatchers) > 1:
            message = f"Multiple Dispatcher deployments are targeting {target_address}"
            raise self.InterfaceError(message)

        try:
            return dispatchers[0]
        except IndexError:
            raise self.UnknownContract(f"No registered Dispatcher deployments target {target_address}")


Interfaces = Union[BlockchainInterface, BlockchainDeployerInterface]


class BlockchainInterfaceFactory:
    """
    Canonical source of bound blockchain interfaces.
    """

    _instance = None
    _interfaces = dict()
    _default_interface_class = BlockchainInterface

    CachedInterface = collections.namedtuple('CachedInterface', ['interface',    # type: BlockchainInterface
                                                                 'sync',
                                                                 'show_sync_progress'])

    class FactoryError(Exception):
        pass

    def __new__(cls, *args, **kwargs):
        if not cls._instance:
            cls._instance = super().__new__(cls, *args, **kwargs)
        return cls._instance

    @classmethod
    def is_interface_initialized(cls, provider_uri: str) -> bool:
        """
        Returns True if there is an existing connection with an equal provider_uri.
        """
        return bool(cls._interfaces.get(provider_uri, False))

    @classmethod
    def register_interface(cls,
                           interface: BlockchainInterface,
                           sync: bool = False,
                           show_sync_progress: bool = False
                           ) -> None:

        provider_uri = interface.provider_uri
        if provider_uri in cls._interfaces:
            raise cls.FactoryError(f"A connection already exists for {provider_uri}.  Use .get_interface instead.")
        cached = cls.CachedInterface(interface=interface, sync=sync, show_sync_progress=show_sync_progress)
        cls._interfaces[provider_uri] = cached

    @classmethod
    def initialize_interface(cls,
                             provider_uri: str,
                             sync: bool = False,
                             show_sync_progress: bool = False,
                             interface_class: Interfaces = None,
                             *interface_args,
                             **interface_kwargs
                             ) -> None:

        if provider_uri in cls._interfaces:
            raise cls.FactoryError(f"A connection already exists for {provider_uri}.  Use .get_interface instead.")

        # Interface does not exist, initialize a new one.
        if not interface_class:
            interface_class = cls._default_interface_class
        interface = interface_class(provider_uri=provider_uri, *interface_args, **interface_kwargs)
        cls._interfaces[provider_uri] = cls.CachedInterface(interface=interface,
                                                            sync=sync,
                                                            show_sync_progress=show_sync_progress)

    @classmethod
    def get_interface(cls, provider_uri: str = None) -> Interfaces:

        # Try to get an existing cached interface.
        if provider_uri:
            try:
                cached_interface = cls._interfaces[provider_uri]
            except KeyError:
                raise cls.FactoryError(f"There is no connection for {provider_uri}. "
                                       f"Call .initialize_connection, then try again.")

        # Try to use the most recently created interface by default.
        else:
            try:
                cached_interface = list(cls._interfaces.values())[-1]
            except IndexError:
                raise cls.FactoryError(f"There is no existing blockchain connection.")

        # Connect and Sync
        interface, sync, show_sync_progress = cached_interface
        if not interface.is_connected:
            interface.connect()
            if sync:
                interface.sync(show_progress=show_sync_progress)
        return interface<|MERGE_RESOLUTION|>--- conflicted
+++ resolved
@@ -55,13 +55,8 @@
 )
 from nucypher.blockchain.eth.registry import BaseContractRegistry
 from nucypher.blockchain.eth.sol.compile import SolidityCompiler
-<<<<<<< HEAD
-from nucypher.crypto.powers import TransactingPower
-from nucypher.characters.control.emitters import StdoutEmitter
-=======
 from nucypher.characters.control.emitters import StdoutEmitter
 from nucypher.utilities.logging import console_observer, GlobalLoggerSettings
->>>>>>> 3cd061b1
 
 Web3Providers = Union[IPCProvider, WebsocketProvider, HTTPProvider, EthereumTester]
 
@@ -206,11 +201,7 @@
             self.log.debug('Injecting POA middleware at layer 0')
             self.client.inject_middleware(geth_poa_middleware, layer=0)
 
-<<<<<<< HEAD
-    def connect(self, fetch_registry: bool = True, sync_now: bool = False, emitter: StdoutEmitter = None):
-=======
     def connect(self):
->>>>>>> 3cd061b1
 
         # Spawn child process
         if self._provider_process:
@@ -237,52 +228,6 @@
         else:
             self.attach_middleware()
 
-<<<<<<< HEAD
-        # Establish contact with NuCypher contracts
-        if not self.registry:
-            self._configure_registry(fetch_registry=fetch_registry)
-
-        # Wait for chaindata sync
-        if sync_now:
-            sync_state = self.client.sync()
-            if emitter:
-                import click
-                emitter.echo(f"Syncing: {self.client.chain_name.capitalize()}. Waiting for sync to begin.")
-
-                while not len(self.client.peers):
-                    emitter.echo("waiting for peers...")
-                    time.sleep(5)
-
-                peer_count = len(self.client.peers)
-                emitter.echo(f"Found {'an' if peer_count == 1 else peer_count} Ethereum peer{('s' if peer_count>1 else '')}.")
-
-                try:
-                    emitter.echo("Beginning sync...")
-                    initial_state = next(sync_state)
-                except StopIteration:  # will occur if no syncing needs to happen
-                    emitter.echo("Local blockchain data is already synced.")
-                    return True
-
-                prior_state = initial_state
-                total_blocks_to_sync = int(initial_state.get('highestBlock', 0)) - int(initial_state.get('currentBlock', 0))
-                with click.progressbar(
-                    length=total_blocks_to_sync,
-                    label="sync progress"
-                ) as bar:
-                    for syncdata in sync_state:
-                        if syncdata:
-                            blocks_accomplished = int(syncdata['currentBlock']) - int(prior_state.get('currentBlock', 0))
-                            bar.update(blocks_accomplished)
-                            prior_state = syncdata
-            else:
-                try:
-                    for syncdata in sync_state:
-                        self.client.log.info(f"Syncing {syncdata['currentBlock']}/{syncdata['highestBlock']}")
-                except TypeError:  # it's already synced
-                    return True
-
-        return self.is_connected
-=======
         return self.is_connected
 
     def sync(self, show_progress: bool = False) -> None:
@@ -331,7 +276,6 @@
             except TypeError:  # it's already synced
                 return
         return
->>>>>>> 3cd061b1
 
     @property
     def provider(self) -> Union[IPCProvider, WebsocketProvider, HTTPProvider]:
