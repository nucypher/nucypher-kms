"""
This file is part of nucypher.

nucypher is free software: you can redistribute it and/or modify
it under the terms of the GNU Affero General Public License as published by
the Free Software Foundation, either version 3 of the License, or
(at your option) any later version.

nucypher is distributed in the hope that it will be useful,
but WITHOUT ANY WARRANTY; without even the implied warranty of
MERCHANTABILITY or FITNESS FOR A PARTICULAR PURPOSE.  See the
GNU Affero General Public License for more details.

You should have received a copy of the GNU Affero General Public License
along with nucypher.  If not, see <https://www.gnu.org/licenses/>.
"""
import json
import random
from base64 import b64encode
from collections import OrderedDict
from functools import partial
from json.decoder import JSONDecodeError
from typing import Dict, Iterable, List, Set, Tuple, Union, Optional

import maya
<<<<<<< HEAD
import time
=======
import requests
from bytestring_splitter import BytestringKwargifier, BytestringSplittingError
from bytestring_splitter import BytestringSplitter, VariableLengthBytestring
from constant_sorrow import constants
from constant_sorrow.constants import INCLUDED_IN_BYTESTRING, PUBLIC_ONLY, STRANGER_ALICE
>>>>>>> 3cd061b1
from cryptography.hazmat.backends import default_backend
from cryptography.hazmat.primitives.asymmetric.ec import EllipticCurve
from cryptography.hazmat.primitives.serialization import Encoding
from cryptography.x509 import load_pem_x509_certificate, Certificate, NameOID
from eth_utils import to_checksum_address
from flask import request, Response
from twisted.internet import threads
from twisted.logger import Logger
from umbral.keys import UmbralPublicKey
from umbral.pre import UmbralCorrectnessError
from umbral.signing import Signature

import nucypher
<<<<<<< HEAD
from bytestring_splitter import BytestringKwargifier, BytestringSplittingError
from bytestring_splitter import BytestringSplitter, VariableLengthBytestring
from constant_sorrow import constants
from constant_sorrow.constants import INCLUDED_IN_BYTESTRING, PUBLIC_ONLY, FEDERATED_POLICY, STRANGER_ALICE
from nucypher.blockchain.eth.actors import PolicyAuthor, Worker
from nucypher.blockchain.eth.agents import StakingEscrowAgent
from nucypher.blockchain.eth.decorators import validate_checksum_address
from nucypher.blockchain.eth.interfaces import BlockchainInterface
from nucypher.blockchain.eth.token import StakeTracker
from nucypher.blockchain.eth.utils import calculate_period_duration, datetime_at_period
from nucypher.characters.banners import ALICE_BANNER, BOB_BANNER, ENRICO_BANNER, URSULA_BANNER
=======
from nucypher.blockchain.economics import TokenEconomics
from nucypher.blockchain.eth.actors import BlockchainPolicyAuthor, Worker, Staker
from nucypher.blockchain.eth.agents import StakingEscrowAgent, NucypherTokenAgent, ContractAgency
from nucypher.blockchain.eth.decorators import validate_checksum_address
from nucypher.blockchain.eth.interfaces import BlockchainInterfaceFactory
from nucypher.blockchain.eth.registry import BaseContractRegistry
from nucypher.blockchain.eth.token import StakeList, WorkTracker, NU
from nucypher.characters.banners import ALICE_BANNER, BOB_BANNER, ENRICO_BANNER, URSULA_BANNER, STAKEHOLDER_BANNER
>>>>>>> 3cd061b1
from nucypher.characters.base import Character, Learner
from nucypher.characters.control.controllers import (
    AliceJSONController,
    BobJSONController,
    EnricoJSONController,
    WebController
)
from nucypher.config.storages import NodeStorage, ForgetfulNodeStorage
from nucypher.crypto.api import keccak_digest, encrypt_and_sign
from nucypher.crypto.constants import PUBLIC_KEY_LENGTH, PUBLIC_ADDRESS_LENGTH
from nucypher.crypto.kits import UmbralMessageKit
from nucypher.crypto.powers import SigningPower, DecryptingPower, DelegatingPower, TransactingPower, PowerUpError
from nucypher.crypto.signing import InvalidSignature
from nucypher.keystore.keypairs import HostingKeypair
from nucypher.network.exceptions import NodeSeemsToBeDown
from nucypher.network.middleware import RestMiddleware, UnexpectedResponse, NotFound
from nucypher.network.nicknames import nickname_from_seed
from nucypher.network.nodes import Teacher
from nucypher.network.protocols import InterfaceInfo, parse_node_uri
from nucypher.network.server import ProxyRESTServer, TLSHostingPower, make_rest_app


<<<<<<< HEAD
class Alice(Character, PolicyAuthor):
=======
class Alice(Character, BlockchainPolicyAuthor):

>>>>>>> 3cd061b1
    banner = ALICE_BANNER
    _controller_class = AliceJSONController
    _default_crypto_powerups = [SigningPower, DecryptingPower, DelegatingPower]

    def __init__(self,

                 # Mode
                 is_me: bool = True,
                 federated_only: bool = False,

                 # Ownership
                 checksum_address: str = None,
                 client_password: str = None,

                 # Ursulas
                 m: int = None,
                 n: int = None,

                 # Policy Value
                 rate: int = None,
                 duration_periods: int = None,
                 first_period_reward: int = 0,

                 # Middleware
                 timeout: int = 10,  # seconds  # TODO: configure
                 network_middleware: RestMiddleware = None,
                 controller: bool = True,

                 *args, **kwargs) -> None:

        #
        # Fallback Policy Values
        #

        self.timeout = timeout

        if is_me:
            self.m = m
            self.n = n
        else:
            self.m = STRANGER_ALICE
            self.n = STRANGER_ALICE

        Character.__init__(self,
                           is_me=is_me,
                           federated_only=federated_only,
                           checksum_address=checksum_address,
                           network_middleware=network_middleware,
                           *args, **kwargs)

        if is_me and not federated_only:  # TODO: #289
            transacting_power = TransactingPower(account=self.checksum_address, password=client_password)
            self._crypto_power.consume_power_up(transacting_power)
            BlockchainPolicyAuthor.__init__(self,
                                            registry=self.registry,
                                            rate=rate,
                                            duration_periods=duration_periods,
                                            first_period_reward=first_period_reward,
                                            checksum_address=checksum_address)

        if is_me and controller:
            self.controller = self._controller_class(alice=self)

        self.log = Logger(self.__class__.__name__)
        self.log.info(self.banner)

        self.active_policies = dict()
        self.revocation_kits = dict()

    def add_active_policy(self, active_policy):
        """
        Adds a Policy object that is active on the NuCypher network to Alice's
        `active_policies` dictionary by the policy ID.
        The policy ID is a Keccak hash of the policy label and Bob's stamp bytes
        """
        if active_policy.id in self.active_policies:
            raise KeyError("Policy already exists in active_policies.")
        self.active_policies[active_policy.id] = active_policy

    def generate_kfrags(self,
                        bob: 'Bob',
                        label: bytes,
                        m: int = None,
                        n: int = None
                        ) -> List:
        """
        Generates re-encryption key frags ("KFrags") and returns them.

        These KFrags can be used by Ursula to re-encrypt a Capsule for Bob so
        that he can activate the Capsule.

        :param bob: Bob instance which will be able to decrypt messages re-encrypted with these kfrags.
        :param m: Minimum number of kfrags needed to activate a Capsule.
        :param n: Total number of kfrags to generate
        """

        bob_encrypting_key = bob.public_keys(DecryptingPower)
        delegating_power = self._crypto_power.power_ups(DelegatingPower)
        return delegating_power.generate_kfrags(bob_pubkey_enc=bob_encrypting_key,
                                                signer=self.stamp,
                                                label=label,
                                                m=m or self.m,
                                                n=n or self.n)

    def create_policy(self, bob: "Bob", label: bytes, **policy_params):
        """
        Create a Policy to share uri with bob.
        Generates KFrags and attaches them.
        """

        policy_params = self.generate_policy_parameters(**policy_params)
        N = policy_params.pop('n')

        # Generate KFrags
        public_key, kfrags = self.generate_kfrags(bob=bob,
                                                  label=label,
                                                  m=policy_params['m'],
                                                  n=N)

        payload = dict(label=label,
                       bob=bob,
                       kfrags=kfrags,
                       public_key=public_key,
                       m=policy_params['m'],
                       expiration=policy_params['expiration'])

        if self.federated_only:
            # Use known nodes
            from nucypher.policy.policies import FederatedPolicy
            policy = FederatedPolicy(alice=self, **payload)

        else:
            # Sample from blockchain via PolicyManager
            from nucypher.policy.policies import BlockchainPolicy
            payload.update(**policy_params)
            policy = BlockchainPolicy(alice=self, **payload)

        return policy

    def generate_policy_parameters(self,
                                   m: int = None,
                                   n: int = None,
                                   duration_periods: int = None,
                                   expiration: maya.MayaDT = None,
                                   *args, **kwargs
                                   ) -> dict:
        """
        Construct policy creation from parameters or overrides.
        """

        if not duration_periods and not expiration:
            raise ValueError("Policy end time must be specified as 'expiration' or 'duration_periods', got neither.")

        # Merge injected and default params.
        m = m or self.m
        n = n or self.n
        base_payload = dict(m=m, n=n, expiration=expiration)

        # Calculate Policy Rate and Value
        if not self.federated_only:
            payload = super().generate_policy_parameters(number_of_ursulas=n,
                                                         duration_periods=duration_periods,
                                                         expiration=expiration,
                                                         *args, **kwargs)
            base_payload.update(payload)
        return base_payload

    def grant(self,
              bob: "Bob",
              label: bytes,
              handpicked_ursulas: set = None,
              discover_on_this_thread: bool = True,
              timeout: int = None,
              **policy_params):

        timeout = timeout or self.timeout

        #
        # Policy Creation
        #

        if handpicked_ursulas:
            # This might be the first time alice learns about the handpicked Ursulas.
            for handpicked_ursula in handpicked_ursulas:
                self.remember_node(node=handpicked_ursula)

        policy = self.create_policy(bob=bob, label=label, **policy_params)

        #
        # We'll find n Ursulas by default.  It's possible to "play the field" by trying different
        # value and expiration combinations on a limited number of Ursulas;
        # Users may decide to inject some market strategies here.
        #
        # TODO: 289

        # If we're federated only, we need to block to make sure we have enough nodes.
        if self.federated_only and len(self.known_nodes) < policy.n:
            good_to_go = self.block_until_number_of_known_nodes_is(number_of_nodes_to_know=policy.n,
                                                                   learn_on_this_thread=discover_on_this_thread,
                                                                   timeout=timeout)
            if not good_to_go:
                raise ValueError(
                    "To make a Policy in federated mode, you need to know about "
                    "all the Ursulas you need (in this case, {}); there's no other way to "
                    "know which nodes to use.  Either pass them here or when you make the Policy, "
                    "or run the learning loop on a network with enough Ursulas.".format(policy.n))

        policy.make_arrangements(network_middleware=self.network_middleware,
                                 handpicked_ursulas=handpicked_ursulas)

        # REST call happens here, as does population of TreasureMap.
        policy.enact(network_middleware=self.network_middleware)
        return policy  # Now with TreasureMap affixed!

    def get_policy_encrypting_key_from_label(self, label: bytes) -> UmbralPublicKey:
        alice_delegating_power = self._crypto_power.power_ups(DelegatingPower)
        policy_pubkey = alice_delegating_power.get_pubkey_from_label(label)
        return policy_pubkey

    def revoke(self, policy) -> Dict:
        """
        Parses the treasure map and revokes arrangements in it.
        If any arrangements can't be revoked, then the node_id is added to a
        dict as a key, and the revocation and Ursula's response is added as
        a value.
        """
        try:
            # Wait for a revocation threshold of nodes to be known ((n - m) + 1)
            revocation_threshold = ((policy.n - policy.treasure_map.m) + 1)
            self.block_until_specific_nodes_are_known(
                policy.revocation_kit.revokable_addresses,
                allow_missing=(policy.n - revocation_threshold))

        except self.NotEnoughTeachers:
            raise  # TODO

        else:
            failed_revocations = dict()
            for node_id in policy.revocation_kit.revokable_addresses:
                ursula = self.known_nodes[node_id]
                revocation = policy.revocation_kit[node_id]
                try:
                    response = self.network_middleware.revoke_arrangement(ursula, revocation)
                except NotFound:
                    failed_revocations[node_id] = (revocation, NotFound)
                except UnexpectedResponse:
                    failed_revocations[node_id] = (revocation, UnexpectedResponse)
                else:
                    if response.status_code != 200:
                        raise self.ActorError(f"Failed to revoke {policy.id} with status code {response.status_code}")

        return failed_revocations

    def decrypt_message_kit(self,
                            message_kit: UmbralMessageKit,
                            data_source: Character,
                            label: bytes
                            ) -> List[bytes]:

        """
        Decrypt this Alice's own encrypted data.

        I/O signatures match Bob's retrieve interface.
        """

        cleartexts = [self.verify_from(
            data_source,
            message_kit,
            signature=message_kit.signature,
            decrypt=True,
            label=label
        )]
        return cleartexts

    # def make_rpc_controller(drone_alice, crash_on_error: bool = False):
    #     app_name = bytes(drone_alice.stamp).hex()[:6]
    #     controller = JSONRPCController(app_name=app_name,
    #                                    character_controller=drone_alice.controller,
    #                                    crash_on_error=crash_on_error)
    #
    #     drone_alice.controller = controller
    #     alice_rpc_control = controller.make_control_transport(rpc_controller=controller)
    #     return controller

    def make_web_controller(drone_alice, crash_on_error: bool = False):
        app_name = bytes(drone_alice.stamp).hex()[:6]
        controller = WebController(app_name=app_name,
                                   character_controller=drone_alice.controller,
                                   crash_on_error=crash_on_error)
        drone_alice.controller = controller

        # Register Flask Decorator
        alice_flask_control = controller.make_control_transport()

        #
        # Character Control HTTP Endpoints
        #

        @alice_flask_control.route('/public_keys', methods=['GET'])
        def public_keys():
            """
            Character control endpoint for getting Alice's encrypting and signing public keys
            """
            return controller(interface=controller._internal_controller.public_keys,
                              control_request=request)

        @alice_flask_control.route("/create_policy", methods=['PUT'])
        def create_policy() -> Response:
            """
            Character control endpoint for creating a policy and making
            arrangements with Ursulas.
            """
            response = controller(interface=controller._internal_controller.create_policy,
                                  control_request=request)
            return response

        @alice_flask_control.route("/decrypt", methods=['POST'])
        def decrypt():
            """
            Character control endpoint for decryption of Alice's own policy data.
            """

            response = controller(
                interface=controller._internal_controller.decrypt,
                control_request=request
            )
            return response

        @alice_flask_control.route('/derive_policy_encrypting_key/<label>', methods=['POST'])
        def derive_policy_encrypting_key(label) -> Response:
            """
            Character control endpoint for deriving a policy encrypting given a unicode label.
            """
            response = controller(interface=controller._internal_controller.derive_policy_encrypting_key,
                                  control_request=request,
                                  label=label)
            return response

        @alice_flask_control.route("/grant", methods=['PUT'])
        def grant() -> Response:
            """
            Character control endpoint for policy granting.
            """
            response = controller(interface=controller._internal_controller.grant, control_request=request)
            return response

        @alice_flask_control.route("/revoke", methods=['DELETE'])
        def revoke():
            """
            Character control endpoint for policy revocation.
            """
            response = controller(interface=controller._internal_controller.revoke,
                                  control_request=request)
            return response

        return controller


class Bob(Character):
    banner = BOB_BANNER
    _controller_class = BobJSONController

    _default_crypto_powerups = [SigningPower, DecryptingPower]

    class IncorrectCFragsReceived(Exception):
        """
        Raised when Bob detects incorrect CFrags returned by some Ursulas
        """

        def __init__(self, evidence: List):
            self.evidence = evidence

    def __init__(self, controller: bool = True, *args, **kwargs) -> None:
        Character.__init__(self, *args, **kwargs)

        if controller:
            self.controller = self._controller_class(bob=self)

<<<<<<< HEAD
        from nucypher.policy.models import WorkOrderHistory  # Need a bigger strategy to avoid circulars.
        self._completed_work_orders = WorkOrderHistory()
=======
        from nucypher.policy.collections import WorkOrderHistory  # Need a bigger strategy to avoid circulars.
        self._saved_work_orders = WorkOrderHistory()
>>>>>>> 3cd061b1

        self.log = Logger(self.__class__.__name__)
        self.log.info(self.banner)

    def _pick_treasure_map(self, treasure_map=None, map_id=None):
        if not treasure_map:
            if map_id:
                treasure_map = self.treasure_maps[map_id]
            else:
                raise ValueError("You need to pass either treasure_map or map_id.")
        elif map_id:
            raise ValueError("Don't pass both treasure_map and map_id - pick one or the other.")
        return treasure_map

    def peek_at_treasure_map(self, treasure_map=None, map_id=None):
        """
        Take a quick gander at the TreasureMap matching map_id to see which
        nodes are already known to us.

        Don't do any learning, pinging, or anything other than just seeing
        whether we know or don't know the nodes.

        Return two sets: nodes that are unknown to us, nodes that are known to us.
        """
        treasure_map = self._pick_treasure_map(treasure_map, map_id)

        # The intersection of the map and our known nodes will be the known Ursulas...
        known_treasure_ursulas = treasure_map.destinations.keys() & self.known_nodes.addresses()

        # while the difference will be the unknown Ursulas.
        unknown_treasure_ursulas = treasure_map.destinations.keys() - self.known_nodes.addresses()

        return unknown_treasure_ursulas, known_treasure_ursulas

    def follow_treasure_map(self,
                            treasure_map=None,
                            map_id=None,
                            block=False,
                            new_thread=False,
                            timeout=10,
                            allow_missing=0):
        """
        Follows a known TreasureMap, looking it up by map_id.

        Determines which Ursulas are known and which are unknown.

        If block, will block until either unknown nodes are discovered or until timeout seconds have elapsed.
        After timeout seconds, if more than allow_missing nodes are still unknown, raises NotEnoughUrsulas.

        If block and new_thread, does the same thing but on a different thread, returning a Deferred which
        fires after the blocking has concluded.

        Otherwise, returns (unknown_nodes, known_nodes).

        # TODO: Check if nodes are up, declare them phantom if not.
        """
        treasure_map = self._pick_treasure_map(treasure_map, map_id)

        unknown_ursulas, known_ursulas = self.peek_at_treasure_map(treasure_map=treasure_map)

        if unknown_ursulas:
            self.learn_about_specific_nodes(unknown_ursulas)

        self._push_certain_newly_discovered_nodes_here(known_ursulas, unknown_ursulas)

        if block:
            if new_thread:
                return threads.deferToThread(self.block_until_specific_nodes_are_known, unknown_ursulas,
                                             timeout=timeout,
                                             allow_missing=allow_missing)
            else:
                self.block_until_specific_nodes_are_known(unknown_ursulas,
                                                          timeout=timeout,
                                                          allow_missing=allow_missing,
                                                          learn_on_this_thread=True)

        return unknown_ursulas, known_ursulas, treasure_map.m

    def get_treasure_map(self, alice_verifying_key, label):
        _hrac, map_id = self.construct_hrac_and_map_id(verifying_key=alice_verifying_key, label=label)

        if not self.known_nodes and not self._learning_task.running:
            # Quick sanity check - if we don't know of *any* Ursulas, and we have no
            # plans to learn about any more, than this function will surely fail.
            raise self.NotEnoughTeachers

        treasure_map = self.get_treasure_map_from_known_ursulas(self.network_middleware,
                                                                map_id)

        alice = Alice.from_public_keys(verifying_key=alice_verifying_key)
        compass = self.make_compass_for_alice(alice)
        try:
            treasure_map.orient(compass)
        except treasure_map.InvalidSignature:
            raise  # TODO: Maybe do something here?
        else:
            self.treasure_maps[map_id] = treasure_map

        return treasure_map

    def make_compass_for_alice(self, alice):
        return partial(self.verify_from, alice, decrypt=True)

    def construct_policy_hrac(self, verifying_key: Union[bytes, UmbralPublicKey], label: bytes) -> bytes:
        _hrac = keccak_digest(bytes(verifying_key) + self.stamp + label)
        return _hrac

    def construct_hrac_and_map_id(self, verifying_key, label):
        hrac = self.construct_policy_hrac(verifying_key, label)
        map_id = keccak_digest(bytes(verifying_key) + hrac).hex()
        return hrac, map_id

    def get_treasure_map_from_known_ursulas(self, network_middleware, map_id):
        """
        Iterate through the nodes we know, asking for the TreasureMap.
        Return the first one who has it.
        """
        from nucypher.policy.collections import TreasureMap
        for node in self.known_nodes.shuffled():
            try:
                response = network_middleware.get_treasure_map_from_node(node=node, map_id=map_id)
            except NodeSeemsToBeDown:
                continue
            except NotFound:
                self.log.info(f"Node {node} claimed not to have TreasureMap {map_id}")
                continue

            if response.status_code == 200 and response.content:
                try:
                    treasure_map = TreasureMap.from_bytes(response.content)
                except InvalidSignature:
                    # TODO: What if a node gives a bunk TreasureMap?
                    raise
                break
            else:
                continue  # TODO: Actually, handle error case here.
        else:
            # TODO: Work out what to do in this scenario -
            #       if Bob can't get the TreasureMap, he needs to rest on the learning mutex or something.
            raise TreasureMap.NowhereToBeFound

        return treasure_map

<<<<<<< HEAD
    def work_orders_for_capsules(self,
                                 *capsules,
                                 map_id: str,
                                 alice_verifying_key: UmbralPublicKey,
                                 num_ursulas: int = None,
                                 ):

        from nucypher.policy.models import WorkOrder  # Prevent circular import
=======
    def generate_work_orders(self, map_id, *capsules, num_ursulas=None, cache=False):
        from nucypher.policy.collections import WorkOrder  # Prevent circular import
>>>>>>> 3cd061b1

        try:
            treasure_map_to_use = self.treasure_maps[map_id]
        except KeyError:
            raise KeyError(
                "Bob doesn't have the TreasureMap {}; can't generate work orders.".format(map_id))

        incomplete_work_orders = OrderedDict()
        complete_work_orders = OrderedDict()

        if not treasure_map_to_use:
            raise ValueError(
                "Bob doesn't have a TreasureMap to match any of these capsules: {}".format(
                    capsules))

        for node_id, arrangement_id in treasure_map_to_use:

            capsules_to_include = []
            for capsule in capsules:
                try:
                    precedent_work_order = self._completed_work_orders.most_recent_replete(capsule)[node_id]
                    self.log.debug(f"{capsule} already has a saved WorkOrder for this Node:{node_id}.")
                    complete_work_orders[node_id] = precedent_work_order
                except KeyError:
                    # Don't have a precedent completed WorkOrder for this Ursula for this Capsule.  We need to make a new one.
                    capsules_to_include.append(capsule)

            # TODO: Bob crashes if he hasn't learned about this Ursula #999
            ursula = self.known_nodes[node_id]

            if capsules_to_include:
                work_order = WorkOrder.construct_by_bob(arrangement_id=arrangement_id,
                                                        alice_verifying=alice_verifying_key,
                                                        capsules=capsules_to_include,
                                                        ursula=ursula,
                                                        bob=self)
                incomplete_work_orders[node_id] = work_order
            else:
                self.log.debug(f"All of these Capsules already have WorkOrders for this node: {node_id}")
            if num_ursulas == len(incomplete_work_orders):
                # TODO: Presently, the order here is haphazard .  Do we want to do the complete or incomplete specifically first?
                break

        if incomplete_work_orders == OrderedDict():
            self.log.warn(
                "No new WorkOrders created.  Try calling this with different parameters.")  # TODO: Clearer instructions.

        return incomplete_work_orders, complete_work_orders

    def get_reencrypted_cfrags(self, work_order, retain_cfrags=False):
        if work_order.completed:
            raise TypeError("This WorkOrder is already complete; if you want Ursula to perform additional service, make a new WorkOrder.")

        cfrags_and_signatures = self.network_middleware.reencrypt(work_order)
        cfrags = work_order.complete(cfrags_and_signatures)
        self._completed_work_orders.save_work_order(work_order, as_replete=retain_cfrags)

        return cfrags

    def join_policy(self, label, alice_verifying_key, node_list=None, block=False):
        if node_list:
            self._node_ids_to_learn_about_immediately.update(node_list)
        treasure_map = self.get_treasure_map(alice_verifying_key, label)
        self.follow_treasure_map(treasure_map=treasure_map, block=block)

    def retrieve(self,
                 *message_kits: UmbralMessageKit,
                 alice_verifying_key: UmbralPublicKey,
                 label: bytes,
                 enrico: "Enrico" = None,
                 retain_cfrags: bool=False,
                 use_attached_cfrags: bool=False,
                 use_precedent_work_orders: bool=False):
        # Try our best to get an UmbralPublicKey from input
        alice_verifying_key = UmbralPublicKey.from_bytes(bytes(alice_verifying_key))

        # Part I: Assembling the WorkOrders.
        capsules_to_activate = set(mk.capsule for mk in message_kits)

        for message in message_kits:

            # Two sanity checks before we get into network activity.

            if message.sender:
                if enrico and message.sender != enrico:
                    raise ValueError
            elif enrico:
                message.sender = enrico
            else:
                raise TypeError

            capsule = message.capsule

            if len(capsule) > 0:
                if not use_attached_cfrags:
                    raise TypeError(
                        "Not using cached retrievals, but the MessageKit's capsule has attached CFrags.  In order to retrieve this message, you must set cache=True.  To use Bob in 'KMS mode', use cache=False the first time you retrieve a message.")

            hrac, map_id = self.construct_hrac_and_map_id(alice_verifying_key, label)
            _unknown_ursulas, _known_ursulas, m = self.follow_treasure_map(map_id=map_id, block=True)

            capsule.set_correctness_keys(receiving=self.public_keys(DecryptingPower))
            capsule.set_correctness_keys(verifying=alice_verifying_key)

            new_work_orders, complete_work_orders = self.work_orders_for_capsules(
                map_id=map_id,
                alice_verifying_key=alice_verifying_key,
                *capsules_to_activate)

            self.log.info(f"Found {len(complete_work_orders)} WorkOrders for this Capsule ({capsule}).")

            if complete_work_orders:
                if use_precedent_work_orders:
                    for work_order in complete_work_orders.values():
                        cfrag_in_question = work_order.tasks[capsule].cfrag
                        capsule.attach_cfrag(cfrag_in_question)
                else:
                    self.log.warn("Found existing complete WorkOrders, but use_precedent_work_orders is set to False.  To use Bob in 'KMS mode', set retain_cfrags=False as well.")


        # Part II: Getting the cleartexts.
        cleartexts = []
        self.log.info(f"About to retrieve {capsule} with label:{label}")

        try:
            # TODO Optimization: Block here (or maybe even later) until map is done being followed (instead of blocking above). #1114
            the_airing_of_grievances = []

            for work_order in new_work_orders.values():
                for capsule in work_order.tasks:
                    work_order_is_useful = False
                    if len(capsule) >= m:
                        capsules_to_activate.discard(capsule)
                    else:
                        work_order_is_useful = True
                        break

                # If all the capsules are now activated, we can stop here.
                if not capsules_to_activate:
                    break

                if not work_order_is_useful:
                    # None of the Capsules for this particular WorkOrder need to be activated.  Move on to the next one.
                    continue

                # We don't have enough CFrags yet.  Let's get another one from a WorkOrder.
                try:
                    self.log.debug(f"Engaging Ursula: {work_order.ursula} to request work on {work_order}.")
                    self.get_reencrypted_cfrags(work_order, retain_cfrags=retain_cfrags)
                except NodeSeemsToBeDown:
                    # TODO: What to do here?  Ursula isn't supposed to be down.
                    self.log.info(
                        f"Ursula ({work_order.ursula}) seems to be down while trying to complete WorkOrder: {work_order}")
                    continue
                except NotFound:
                    # This Ursula claims not to have a matching KFrag.  Maybe this has been revoked?
                    # TODO: What's the thing to do here?  Do we want to track these Ursulas in some way in case they're lying?
                    self.log.warn(
                        f"Ursula ({work_order.ursula}) claims not to have the KFrag to complete WorkOrder: {work_order}.  Has accessed been revoked?")
                    continue

<<<<<<< HEAD
                for capsule, pre_task in work_order.tasks.items():
                    try:
                        self.log.debug(f"Attaching {pre_task.cfrag} to {capsule}")
                        capsule.attach_cfrag(pre_task.cfrag)
                    except UmbralCorrectnessError:
                        task = work_order.tasks[0]  # TODO: generalize for WorkOrders with more than one capsule/task
                        from nucypher.policy.models import IndisputableEvidence
                        evidence = IndisputableEvidence(task=task, work_order=work_order)
                        # I got a lot of problems with you people ...
                        the_airing_of_grievances.append(evidence)

                    if len(capsule) >= m:
                        capsules_to_activate.discard(capsule)

                # If all the capsules are now activated, we can stop here.
                if not capsules_to_activate:
                    self.log.info("Successfully activated all capsules.")
                    break
=======
                cfrag = cfrags[0]  # TODO: generalize for WorkOrders with more than one capsule/task
                try:
                    message_kit.capsule.attach_cfrag(cfrag)
                    if len(message_kit.capsule._attached_cfrags) >= m:
                        break
                except UmbralCorrectnessError:
                    task = work_order.tasks[0]  # TODO: generalize for WorkOrders with more than one capsule/task
                    from nucypher.policy.collections import IndisputableEvidence
                    evidence = IndisputableEvidence(task=task, work_order=work_order)
                    # I got a lot of problems with you people ...
                    the_airing_of_grievances.append(evidence)
>>>>>>> 3cd061b1
            else:
                raise Ursula.NotEnoughUrsulas(
                    "Unable to reach m Ursulas.  See the logs for which Ursulas are down or noncompliant.")

            if the_airing_of_grievances:
                # ... and now you're gonna hear about it!
                raise self.IncorrectCFragsReceived(the_airing_of_grievances)
                # TODO: Find a better strategy for handling incorrect CFrags #500
                #  - There maybe enough cfrags to still open the capsule
                #  - This line is unreachable when NotEnoughUrsulas

            for message in message_kits:
                delivered_cleartext = self.verify_from(message.sender, message, decrypt=True)
                cleartexts.append(delivered_cleartext)
        finally:
            if not retain_cfrags:
                capsule.clear_cfrags()
                for work_order in new_work_orders.values():
                    work_order.sanitize()
        self.log.debug(f"Retrieved cleartexts: {cleartexts}")
        return cleartexts

    def make_web_controller(drone_bob, crash_on_error: bool = False):

        app_name = bytes(drone_bob.stamp).hex()[:6]
        controller = WebController(app_name=app_name,
                                   character_controller=drone_bob.controller,
                                   crash_on_error=crash_on_error)

        drone_bob.controller = controller.make_control_transport()

        # Register Flask Decorator
        bob_control = controller.make_control_transport()

        #
        # Character Control HTTP Endpoints
        #

        @bob_control.route('/public_keys', methods=['GET'])
        def public_keys():
            """
            Character control endpoint for getting Bob's encrypting and signing public keys
            """
            return controller(interface=controller._internal_controller.public_keys,
                              control_request=request)

        @bob_control.route('/join_policy', methods=['POST'])
        def join_policy():
            """
            Character control endpoint for joining a policy on the network.

            This is an unfinished endpoint. You're probably looking for retrieve.
            """
            return controller(interface=controller._internal_controller.join_policy, control_request=request)

        @bob_control.route('/retrieve', methods=['POST'])
        def retrieve():
            """
            Character control endpoint for re-encrypting and decrypting policy
            data.
            """
            return controller(interface=controller._internal_controller.retrieve, control_request=request)

        return controller


class Ursula(Teacher, Character, Worker):
    banner = URSULA_BANNER
    _alice_class = Alice

    # TODO: Maybe this wants to be a registry, so that, for example,
    # TLSHostingPower still can enjoy default status, but on a different class
    _default_crypto_powerups = [SigningPower, DecryptingPower]

    class NotEnoughUrsulas(Learner.NotEnoughTeachers, StakingEscrowAgent.NotEnoughStakers):
        """
        All Characters depend on knowing about enough Ursulas to perform their role.
        This exception is raised when a piece of logic can't proceed without more Ursulas.
        """

    class NotFound(Exception):
        pass

    # TODO: 289
    def __init__(self,

                 # Ursula
                 rest_host: str,
                 rest_port: int,
                 domains: Set = None,  # For now, serving and learning domains will be the same.
                 certificate: Certificate = None,
                 certificate_filepath: str = None,
                 db_filepath: str = None,
                 is_me: bool = True,
                 interface_signature=None,
                 timestamp=None,

                 # Blockchain
                 blockchain: BlockchainInterface = None,
                 decentralized_identity_evidence: bytes = constants.NOT_SIGNED,
                 checksum_address: str = None,  # Staker address
                 worker_address: str = None,
                 work_tracker: WorkTracker = None,
                 client_password: str = None,

                 # Character
                 abort_on_learning_error: bool = False,
                 federated_only: bool = False,
                 start_learning_now: bool = None,
                 crypto_power=None,
                 tls_curve: EllipticCurve = None,
                 known_nodes: Iterable = None,

                 **character_kwargs
                 ) -> None:

        #
        # Character
        #

        if domains is None:
            # TODO: Clean up imports
            from nucypher.config.node import CharacterConfiguration
            domains = (CharacterConfiguration.DEFAULT_DOMAIN,)

        self._work_orders = list()
        Character.__init__(self,
                           is_me=is_me,
                           checksum_address=checksum_address,
                           start_learning_now=start_learning_now,
                           federated_only=federated_only,
                           crypto_power=crypto_power,
                           abort_on_learning_error=abort_on_learning_error,
                           known_nodes=known_nodes,
                           domains=domains,
                           blockchain=blockchain,
                           **character_kwargs)

        #
        # Self-Ursula
        #
        # TODO: Better handle ephemeral staking self ursula <-- Is this still relevant?
        self.log.debug(f"URSULA worker: {worker_address}, staker {checksum_address}")
        if is_me is True:  # TODO: #340
            self._stored_treasure_maps = dict()

            #
            # Ursula is a Decentralized Worker
            #
            if not federated_only:
                # Prepare a TransactingPower from worker node's transacting keys
                self.transacting_power = TransactingPower(account=worker_address, password=client_password, cache=True)
                self._crypto_power.consume_power_up(self.transacting_power)

                # Use this power to substantiate the stamp
                self.substantiate_stamp()
                self.log.debug(
                    f"Created decentralized identity evidence: {self.decentralized_identity_evidence[:10].hex()}")
                decentralized_identity_evidence = self.decentralized_identity_evidence

                Worker.__init__(self,
                                is_me=is_me,
                                registry=self.registry,
                                checksum_address=checksum_address,
                                worker_address=worker_address,
                                work_tracker=work_tracker)

        #
        # ProxyRESTServer and TLSHostingPower #
        #
        if not crypto_power or (TLSHostingPower not in crypto_power):

            #
            # Ephemeral Self-Ursula
            #
            if is_me:
                self.suspicious_activities_witnessed = {'vladimirs': [], 'bad_treasure_maps': []}

                #
                # REST Server (Ephemeral Self-Ursula)
                #
                rest_app, datastore = make_rest_app(
                    this_node=self,
                    db_filepath=db_filepath,
                    serving_domains=domains,
                )

                #
                # TLSHostingPower (Ephemeral Self-Ursula)
                #
                tls_hosting_keypair = HostingKeypair(curve=tls_curve, host=rest_host,
                                                     checksum_address=self.checksum_address)
                tls_hosting_power = TLSHostingPower(keypair=tls_hosting_keypair, host=rest_host)
                self.rest_server = ProxyRESTServer(rest_host=rest_host, rest_port=rest_port,
                                                   rest_app=rest_app, datastore=datastore,
                                                   hosting_power=tls_hosting_power)

            #
            # Stranger-Ursula
            #
            else:

                # TLSHostingPower
                if certificate or certificate_filepath:
                    tls_hosting_power = TLSHostingPower(host=rest_host,
                                                        public_certificate_filepath=certificate_filepath,
                                                        public_certificate=certificate)
                else:
                    tls_hosting_keypair = HostingKeypair(curve=tls_curve, host=rest_host, generate_certificate=False)
                    tls_hosting_power = TLSHostingPower(host=rest_host, keypair=tls_hosting_keypair)

                # REST Server
                # Unless the caller passed a crypto power we'll make our own TLSHostingPower for this stranger.
                self.rest_server = ProxyRESTServer(
                    rest_host=rest_host,
                    rest_port=rest_port,
                    hosting_power=tls_hosting_power
                )

            #
            # OK - Now we have a ProxyRestServer and a TLSHostingPower for some Ursula
            #
            self._crypto_power.consume_power_up(tls_hosting_power)  # Consume!

        #
        # Verifiable Node
        #
        certificate_filepath = self._crypto_power.power_ups(TLSHostingPower).keypair.certificate_filepath
        certificate = self._crypto_power.power_ups(TLSHostingPower).keypair.certificate
        Teacher.__init__(self,
                         domains=domains,
                         certificate=certificate,
                         certificate_filepath=certificate_filepath,
                         interface_signature=interface_signature,
                         timestamp=timestamp,
                         decentralized_identity_evidence=decentralized_identity_evidence,
                         )

        #
        # Logging / Updating
        #
        if is_me:
            self.known_nodes.record_fleet_state(additional_nodes_to_track=[self])
            message = "THIS IS YOU: {}: {}".format(self.__class__.__name__, self)
            self.log.info(message)
            self.log.info(self.banner.format(self.nickname))
        else:
            message = "Initialized Stranger {} | {}".format(self.__class__.__name__, self)
            self.log.debug(message)

    def rest_information(self):
        hosting_power = self._crypto_power.power_ups(TLSHostingPower)

        return (
            self.rest_server.rest_interface,
            hosting_power.keypair.certificate,
            hosting_power.keypair.pubkey
        )

    @property
    def rest_interface(self):
        return self.rest_server.rest_interface

    def get_deployer(self):
        port = self.rest_interface.port
        deployer = self._crypto_power.power_ups(TLSHostingPower).get_deployer(rest_app=self.rest_app, port=port)
        return deployer

    def rest_server_certificate(self):
        return self._crypto_power.power_ups(TLSHostingPower).keypair.certificate

    def __bytes__(self):

        version = self.TEACHER_VERSION.to_bytes(2, "big")
        interface_info = VariableLengthBytestring(bytes(self.rest_interface))
        decentralized_identity_evidence = VariableLengthBytestring(self.decentralized_identity_evidence)

        certificate = self.rest_server_certificate()
        cert_vbytes = VariableLengthBytestring(certificate.public_bytes(Encoding.PEM))

        domains = {domain.encode('utf-8') for domain in self.serving_domains}
        as_bytes = bytes().join((version,
                                 self.canonical_public_address,
                                 bytes(VariableLengthBytestring.bundle(domains)),
                                 self.timestamp_bytes(),
                                 bytes(self._interface_signature),
                                 bytes(decentralized_identity_evidence),
                                 bytes(self.public_keys(SigningPower)),
                                 bytes(self.public_keys(DecryptingPower)),
                                 bytes(cert_vbytes),
                                 bytes(interface_info))
                                )
        return as_bytes

    #
    # Alternate Constructors
    #

    @classmethod
    def from_rest_url(cls,
                      network_middleware: RestMiddleware,
                      host: str,
                      port: int,
                      certificate_filepath,
                      federated_only: bool,
                      *args, **kwargs
                      ):
        response_data = network_middleware.node_information(host, port, certificate_filepath=certificate_filepath)

        stranger_ursula_from_public_keys = cls.from_bytes(response_data,
                                                          federated_only=federated_only,
                                                          *args, **kwargs)

        return stranger_ursula_from_public_keys

    @classmethod
    def from_seednode_metadata(cls, seednode_metadata, *args, **kwargs):
        """
        Essentially another deserialization method, but this one doesn't reconstruct a complete
        node from bytes; instead it's just enough to connect to and verify a node.

        NOTE: This is a federated only method.
        """
        seed_uri = f'{seednode_metadata.checksum_address}@{seednode_metadata.rest_host}:{seednode_metadata.rest_port}'
        return cls.from_seed_and_stake_info(seed_uri=seed_uri, *args, **kwargs)

    @classmethod
    def from_teacher_uri(cls,
                         federated_only: bool,
                         teacher_uri: str,
                         min_stake: int,
                         network_middleware: RestMiddleware = None,
<<<<<<< HEAD
                         blockchain=None,
=======
                         registry: BaseContractRegistry = None,
>>>>>>> 3cd061b1
                         ) -> 'Ursula':

        def __attempt(attempt=1, interval=10) -> Ursula:
            if attempt > 3:
                raise ConnectionRefusedError("Host {} Refused Connection".format(teacher_uri))

            try:
                teacher = cls.from_seed_and_stake_info(seed_uri=teacher_uri,
                                                       federated_only=federated_only,
                                                       minimum_stake=min_stake,
                                                       network_middleware=network_middleware,
<<<<<<< HEAD
                                                       blockchain=blockchain)
=======
                                                       registry=registry)
>>>>>>> 3cd061b1

            except NodeSeemsToBeDown:
                log = Logger(cls.__name__)
                log.warn(
                    "Can't connect to seed node (attempt {}).  Will retry in {} seconds.".format(attempt, interval))
                time.sleep(interval)
                return __attempt(attempt=attempt + 1)
            else:
                return teacher

        return __attempt()

    @classmethod
    def from_seed_and_stake_info(cls,
                                 seed_uri: str,
                                 federated_only: bool,
                                 minimum_stake: int = 0,
<<<<<<< HEAD
                                 blockchain: BlockchainInterface = None,
=======
                                 registry: BaseContractRegistry = None,
>>>>>>> 3cd061b1
                                 network_middleware: RestMiddleware = None,
                                 *args,
                                 **kwargs
                                 ) -> 'Ursula':

        if network_middleware is None:
            network_middleware = RestMiddleware()

        #
        # WARNING: xxx Poison xxx
        # Let's learn what we can about the ... "seednode".
        #

        # Parse node URI
        host, port, checksum_address = parse_node_uri(seed_uri)

        # Fetch the hosts TLS certificate and read the common name
        certificate = network_middleware.get_certificate(host=host, port=port)
        real_host = certificate.subject.get_attributes_for_oid(NameOID.COMMON_NAME)[0].value

        # Create a temporary certificate storage area
        temp_node_storage = ForgetfulNodeStorage(federated_only=federated_only)
        temp_certificate_filepath = temp_node_storage.store_node_certificate(certificate=certificate)

        # Load the host as a potential seed node
        potential_seed_node = cls.from_rest_url(
<<<<<<< HEAD
            blockchain=blockchain,
=======
            registry=registry,
>>>>>>> 3cd061b1
            host=real_host,
            port=port,
            network_middleware=network_middleware,
            certificate_filepath=temp_certificate_filepath,
            federated_only=federated_only,
            *args,
            **kwargs
        )

        # Check the node's stake (optional)
        if minimum_stake > 0 and not federated_only:
<<<<<<< HEAD
            staking_agent = StakingEscrowAgent(blockchain=blockchain)
=======
            staking_agent = ContractAgency.get_agent(StakingEscrowAgent, registry=registry)
>>>>>>> 3cd061b1
            seednode_stake = staking_agent.get_locked_tokens(staker_address=checksum_address)
            if seednode_stake < minimum_stake:
                raise Learner.NotATeacher(f"{checksum_address} is staking less then the specified minimum stake value ({minimum_stake}).")

        # Verify the node's TLS certificate
        try:
            potential_seed_node.verify_node(network_middleware=network_middleware,
<<<<<<< HEAD
                                            accept_federated_only=federated_only,
=======
                                            registry=registry,
>>>>>>> 3cd061b1
                                            certificate_filepath=temp_certificate_filepath)
        except potential_seed_node.InvalidNode:
            # TODO: What if our seed node fails verification?
            raise

        # OK - everyone get out
        temp_node_storage.forget()
        return potential_seed_node

    @classmethod
    def internal_splitter(cls, splittable):
        result = BytestringKwargifier(
            dict,
            public_address=PUBLIC_ADDRESS_LENGTH,
            domains=VariableLengthBytestring,
            timestamp=(int, 4, {'byteorder': 'big'}),
            interface_signature=Signature,
            decentralized_identity_evidence=VariableLengthBytestring,
            verifying_key=(UmbralPublicKey, PUBLIC_KEY_LENGTH),
            encrypting_key=(UmbralPublicKey, PUBLIC_KEY_LENGTH),
            certificate=(load_pem_x509_certificate, VariableLengthBytestring, {"backend": default_backend()}),
            rest_interface=InterfaceInfo,
        )
        return result(splittable)

    @classmethod
    def from_bytes(cls,
                   ursula_as_bytes: bytes,
                   version: int = INCLUDED_IN_BYTESTRING,
                   federated_only: bool = False,
<<<<<<< HEAD
                   blockchain: BlockchainInterface = None,
=======
                   registry: BaseContractRegistry = None,
>>>>>>> 3cd061b1
                   ) -> 'Ursula':

        if version is INCLUDED_IN_BYTESTRING:
            version, payload = cls.version_splitter(ursula_as_bytes, return_remainder=True)
        else:
            payload = ursula_as_bytes

        # Check version and raise IsFromTheFuture if this node is... you guessed it...
        if version > cls.LEARNER_VERSION:

            # Try to handle failure, even during failure, graceful degradation
            # TODO: #154 - Some auto-updater logic?

            try:
                canonical_address, _ = BytestringSplitter(PUBLIC_ADDRESS_LENGTH)(payload, return_remainder=True)
                checksum_address = to_checksum_address(canonical_address)
                nickname, _ = nickname_from_seed(checksum_address)
                display_name = cls._display_name_template.format(cls.__name__, nickname, checksum_address)
                message = cls.unknown_version_message.format(display_name, version, cls.LEARNER_VERSION)
            except BytestringSplittingError:
                message = cls.really_unknown_version_message.format(version, cls.LEARNER_VERSION)
            raise cls.IsFromTheFuture(message)

        # Version stuff checked out.  Moving on.
        node_info = cls.internal_splitter(payload)

        interface_info = node_info.pop("rest_interface")
        node_info['rest_host'] = interface_info.host
        node_info['rest_port'] = interface_info.port

        node_info['timestamp'] = maya.MayaDT(node_info.pop("timestamp"))
        node_info['checksum_address'] = to_checksum_address(node_info.pop("public_address"))

        domains_vbytes = VariableLengthBytestring.dispense(node_info['domains'])
        node_info['domains'] = set(d.decode('utf-8') for d in domains_vbytes)

        ursula = cls.from_public_keys(blockchain=blockchain, federated_only=federated_only, **node_info)
        return ursula

    @classmethod
    def batch_from_bytes(cls,
                         ursulas_as_bytes: Iterable[bytes],
                         federated_only: bool = False,
                         registry: BaseContractRegistry = None,
                         fail_fast: bool = False,
                         blockchain: BlockchainInterface = None,
                         ) -> List['Ursula']:

        node_splitter = BytestringSplitter(VariableLengthBytestring)
        nodes_vbytes = node_splitter.repeat(ursulas_as_bytes)
        version_splitter = BytestringSplitter((int, 2, {"byteorder": "big"}))
        versions_and_node_bytes = [version_splitter(n, return_remainder=True) for n in nodes_vbytes]

        ursulas = []
        for version, node_bytes in versions_and_node_bytes:
            try:
<<<<<<< HEAD
                ursula = cls.from_bytes(node_bytes, version, federated_only=federated_only, blockchain=blockchain)
=======
                ursula = cls.from_bytes(node_bytes,
                                        version,
                                        registry=registry,
                                        federated_only=federated_only)
>>>>>>> 3cd061b1
            except Ursula.IsFromTheFuture as e:
                if fail_fast:
                    raise
                else:
                    cls.log.warn(e.args[0])
            else:
                ursulas.append(ursula)

        return ursulas

    @classmethod
    def from_storage(cls,
                     node_storage: NodeStorage,
                     checksum_adress: str,
                     federated_only: bool = False) -> 'Ursula':
        return node_storage.get(checksum_address=checksum_adress,
                                federated_only=federated_only)

    #
    # Properties
    #
    @property
    def datastore(self):
        try:
            return self.rest_server.datastore
        except AttributeError:
            raise AttributeError("No rest server attached")

    @property
    def rest_url(self):
        try:
            return self.rest_server.rest_url
        except AttributeError:
            raise AttributeError("No rest server attached")

    @property
    def rest_app(self):
        rest_app_on_server = self.rest_server.rest_app

        if rest_app_on_server is PUBLIC_ONLY or not rest_app_on_server:
            m = "This Ursula doesn't have a REST app attached. If you want one, init with is_me and attach_server."
            raise PowerUpError(m)
        else:
            return rest_app_on_server

    def interface_info_with_metadata(self):
        # TODO: Do we ever actually use this without using the rest of the serialized Ursula?  337
        return constants.BYTESTRING_IS_URSULA_IFACE_INFO + bytes(self)

    #
    # Utilities
    #

    def work_orders(self, bob=None):
        """
        TODO: This is better written as a model method for Ursula's datastore.
        """
        if not bob:
            return self._work_orders
        else:
            work_orders_from_bob = []
            for work_order in self._work_orders:
                if work_order.bob == bob:
                    work_orders_from_bob.append(work_order)
            return work_orders_from_bob


class Enrico(Character):
    """A Character that represents a Data Source that encrypts data for some policy's public key"""

    banner = ENRICO_BANNER
    _controller_class = EnricoJSONController
    _default_crypto_powerups = [SigningPower]

    def __init__(self, policy_encrypting_key, controller: bool = True, *args, **kwargs):
        self.policy_pubkey = policy_encrypting_key

        # Encrico never uses the blockchain, hence federated_only)
        kwargs['federated_only'] = True
        super().__init__(*args, **kwargs)

        if controller:
            self.controller = self._controller_class(enrico=self)

        self.log = Logger(f'{self.__class__.__name__}-{bytes(policy_encrypting_key).hex()[:6]}')
        self.log.info(self.banner.format(policy_encrypting_key))

    def encrypt_message(self,
                        message: bytes
                        ) -> Tuple[UmbralMessageKit, Signature]:
        message_kit, signature = encrypt_and_sign(self.policy_pubkey,
                                                  plaintext=message,
                                                  signer=self.stamp)
        message_kit.policy_pubkey = self.policy_pubkey  # TODO: We can probably do better here.
        return message_kit, signature

    @classmethod
    def from_alice(cls, alice: Alice, label: bytes):
        """
        :param alice: Not a stranger.  This is your Alice who will derive the policy keypair, leaving Enrico with the public part.
        :param label: The label with which to derive the key.
        :return:
        """
        policy_pubkey_enc = alice.get_policy_encrypting_key_from_label(label)
        return cls(crypto_power_ups={SigningPower: alice.stamp.as_umbral_pubkey()},
                   policy_encrypting_key=policy_pubkey_enc)

    def make_web_controller(drone_enrico, crash_on_error: bool = False):

        app_name = bytes(drone_enrico.stamp).hex()[:6]
        controller = WebController(app_name=app_name,
                                   character_controller=drone_enrico.controller,
                                   crash_on_error=crash_on_error)

        drone_enrico.controller = controller

        # Register Flask Decorator
        enrico_control = controller.make_control_transport()

        #
        # Character Control HTTP Endpoints
        #

        @enrico_control.route('/encrypt_message', methods=['POST'])
        def encrypt_message():
            """
            Character control endpoint for encrypting data for a policy and
            receiving the messagekit (and signature) to give to Bob.
            """
            try:
                request_data = json.loads(request.data)
                message = request_data['message']
            except (KeyError, JSONDecodeError) as e:
                return Response(str(e), status=400)

            # Encrypt
            message_kit, signature = drone_enrico.encrypt_message(bytes(message, encoding='utf-8'))

            response_data = {
                'result': {
                    'message_kit': b64encode(message_kit.to_bytes()).decode(),  # FIXME
                    'signature': b64encode(bytes(signature)).decode(),
                },
                'version': str(nucypher.__version__)
            }

            return Response(json.dumps(response_data), status=200)

        return controller


class StakeHolder(Staker):

    banner = STAKEHOLDER_BANNER

    class StakingWallet:

        class UnknownAccount(KeyError):
            pass

        def __init__(self,
                     registry: BaseContractRegistry,
                     checksum_addresses: set = None):

            # Wallet
            self.__accounts = set()  # Note: Account index is meaningless here
            self.__transacting_powers = dict()

            # Blockchain
            self.registry = registry
            self.blockchain = BlockchainInterfaceFactory.get_interface()
            self.token_agent = ContractAgency.get_agent(NucypherTokenAgent, registry=self.registry)

            self.__get_accounts()
            if checksum_addresses:
                self.__accounts.update(checksum_addresses)

        @validate_checksum_address
        def __contains__(self, checksum_address: str) -> bool:
            return bool(checksum_address in self.__accounts)

        @property
        def active_account(self) -> str:
            return self.blockchain.transacting_power.account

        def __get_accounts(self) -> None:
            accounts = self.blockchain.client.accounts
            self.__accounts.update(accounts)

        @property
        def accounts(self) -> set:
            return self.__accounts

        @validate_checksum_address
        def activate_account(self, checksum_address: str, password: str = None) -> None:
            if checksum_address not in self:
                self.__get_accounts()
                if checksum_address not in self:
                    raise self.UnknownAccount
            try:
                transacting_power = self.__transacting_powers[checksum_address]
            except KeyError:
                transacting_power = TransactingPower(password=password, account=checksum_address)
                self.__transacting_powers[checksum_address] = transacting_power
            transacting_power.activate(password=password)

        @property
        def balances(self) -> Dict[str, int]:
            balances = dict()
            for account in self.__accounts:
                funds = {'ETH': self.blockchain.client.get_balance(account),  # TODO: EthAgent or something?
                         'NU': self.token_agent.get_balance(account)}
                balances.update({account: funds})
            return balances

    #
    # StakeHolder
    #

    def __init__(self,
                 is_me: bool = True,
                 initial_address: str = None,
                 checksum_addresses: set = None,
                 password: str = None,
                 *args, **kwargs):
        super().__init__(is_me=is_me, checksum_address=initial_address, *args, **kwargs)
        self.log = Logger(f"stakeholder")

        # Wallet
        self.wallet = self.StakingWallet(registry=self.registry, checksum_addresses=checksum_addresses)
        if initial_address:
            # If an initial address was passed,
            # it is safe to understand that it has already been used at a higher level.
            if initial_address not in self.wallet:
                raise self.StakingWallet.UnknownAccount
            self.assimilate(checksum_address=initial_address, password=password)

    @validate_checksum_address
    def assimilate(self, checksum_address: str, password: str = None) -> None:
        self.wallet.activate_account(checksum_address=checksum_address, password=password)
        original_form = self.checksum_address
        self.checksum_address = checksum_address
        self.stakes = StakeList(registry=self.registry, checksum_address=checksum_address)
        self.stakes.refresh()
        self.log.info(f"Resistance is futile - Assimilating Staker {original_form} -> {checksum_address}.")

    @property
    def all_stakes(self) -> list:
        stakes = list()
        for account in self.wallet.accounts:
            more_stakes = StakeList(registry=self.registry, checksum_address=account)
            more_stakes.refresh()
            stakes.extend(more_stakes)
        return stakes

    @property
    def total_stake(self) -> NU:
        """
        The total number of staked tokens, either locked or unlocked in the current period.
        """
        stake = sum(self.staking_agent.owned_tokens(staker_address=account) for account in self.wallet.accounts)
        nu_stake = NU.from_nunits(stake)
        return nu_stake<|MERGE_RESOLUTION|>--- conflicted
+++ resolved
@@ -23,15 +23,11 @@
 from typing import Dict, Iterable, List, Set, Tuple, Union, Optional
 
 import maya
-<<<<<<< HEAD
-import time
-=======
 import requests
 from bytestring_splitter import BytestringKwargifier, BytestringSplittingError
 from bytestring_splitter import BytestringSplitter, VariableLengthBytestring
 from constant_sorrow import constants
 from constant_sorrow.constants import INCLUDED_IN_BYTESTRING, PUBLIC_ONLY, STRANGER_ALICE
->>>>>>> 3cd061b1
 from cryptography.hazmat.backends import default_backend
 from cryptography.hazmat.primitives.asymmetric.ec import EllipticCurve
 from cryptography.hazmat.primitives.serialization import Encoding
@@ -45,19 +41,6 @@
 from umbral.signing import Signature
 
 import nucypher
-<<<<<<< HEAD
-from bytestring_splitter import BytestringKwargifier, BytestringSplittingError
-from bytestring_splitter import BytestringSplitter, VariableLengthBytestring
-from constant_sorrow import constants
-from constant_sorrow.constants import INCLUDED_IN_BYTESTRING, PUBLIC_ONLY, FEDERATED_POLICY, STRANGER_ALICE
-from nucypher.blockchain.eth.actors import PolicyAuthor, Worker
-from nucypher.blockchain.eth.agents import StakingEscrowAgent
-from nucypher.blockchain.eth.decorators import validate_checksum_address
-from nucypher.blockchain.eth.interfaces import BlockchainInterface
-from nucypher.blockchain.eth.token import StakeTracker
-from nucypher.blockchain.eth.utils import calculate_period_duration, datetime_at_period
-from nucypher.characters.banners import ALICE_BANNER, BOB_BANNER, ENRICO_BANNER, URSULA_BANNER
-=======
 from nucypher.blockchain.economics import TokenEconomics
 from nucypher.blockchain.eth.actors import BlockchainPolicyAuthor, Worker, Staker
 from nucypher.blockchain.eth.agents import StakingEscrowAgent, NucypherTokenAgent, ContractAgency
@@ -66,7 +49,6 @@
 from nucypher.blockchain.eth.registry import BaseContractRegistry
 from nucypher.blockchain.eth.token import StakeList, WorkTracker, NU
 from nucypher.characters.banners import ALICE_BANNER, BOB_BANNER, ENRICO_BANNER, URSULA_BANNER, STAKEHOLDER_BANNER
->>>>>>> 3cd061b1
 from nucypher.characters.base import Character, Learner
 from nucypher.characters.control.controllers import (
     AliceJSONController,
@@ -89,12 +71,8 @@
 from nucypher.network.server import ProxyRESTServer, TLSHostingPower, make_rest_app
 
 
-<<<<<<< HEAD
-class Alice(Character, PolicyAuthor):
-=======
 class Alice(Character, BlockchainPolicyAuthor):
 
->>>>>>> 3cd061b1
     banner = ALICE_BANNER
     _controller_class = AliceJSONController
     _default_crypto_powerups = [SigningPower, DecryptingPower, DelegatingPower]
@@ -473,13 +451,8 @@
         if controller:
             self.controller = self._controller_class(bob=self)
 
-<<<<<<< HEAD
-        from nucypher.policy.models import WorkOrderHistory  # Need a bigger strategy to avoid circulars.
-        self._completed_work_orders = WorkOrderHistory()
-=======
         from nucypher.policy.collections import WorkOrderHistory  # Need a bigger strategy to avoid circulars.
         self._saved_work_orders = WorkOrderHistory()
->>>>>>> 3cd061b1
 
         self.log = Logger(self.__class__.__name__)
         self.log.info(self.banner)
@@ -623,19 +596,8 @@
 
         return treasure_map
 
-<<<<<<< HEAD
-    def work_orders_for_capsules(self,
-                                 *capsules,
-                                 map_id: str,
-                                 alice_verifying_key: UmbralPublicKey,
-                                 num_ursulas: int = None,
-                                 ):
-
-        from nucypher.policy.models import WorkOrder  # Prevent circular import
-=======
     def generate_work_orders(self, map_id, *capsules, num_ursulas=None, cache=False):
         from nucypher.policy.collections import WorkOrder  # Prevent circular import
->>>>>>> 3cd061b1
 
         try:
             treasure_map_to_use = self.treasure_maps[map_id]
@@ -797,26 +759,6 @@
                         f"Ursula ({work_order.ursula}) claims not to have the KFrag to complete WorkOrder: {work_order}.  Has accessed been revoked?")
                     continue
 
-<<<<<<< HEAD
-                for capsule, pre_task in work_order.tasks.items():
-                    try:
-                        self.log.debug(f"Attaching {pre_task.cfrag} to {capsule}")
-                        capsule.attach_cfrag(pre_task.cfrag)
-                    except UmbralCorrectnessError:
-                        task = work_order.tasks[0]  # TODO: generalize for WorkOrders with more than one capsule/task
-                        from nucypher.policy.models import IndisputableEvidence
-                        evidence = IndisputableEvidence(task=task, work_order=work_order)
-                        # I got a lot of problems with you people ...
-                        the_airing_of_grievances.append(evidence)
-
-                    if len(capsule) >= m:
-                        capsules_to_activate.discard(capsule)
-
-                # If all the capsules are now activated, we can stop here.
-                if not capsules_to_activate:
-                    self.log.info("Successfully activated all capsules.")
-                    break
-=======
                 cfrag = cfrags[0]  # TODO: generalize for WorkOrders with more than one capsule/task
                 try:
                     message_kit.capsule.attach_cfrag(cfrag)
@@ -828,7 +770,6 @@
                     evidence = IndisputableEvidence(task=task, work_order=work_order)
                     # I got a lot of problems with you people ...
                     the_airing_of_grievances.append(evidence)
->>>>>>> 3cd061b1
             else:
                 raise Ursula.NotEnoughUrsulas(
                     "Unable to reach m Ursulas.  See the logs for which Ursulas are down or noncompliant.")
@@ -1161,11 +1102,7 @@
                          teacher_uri: str,
                          min_stake: int,
                          network_middleware: RestMiddleware = None,
-<<<<<<< HEAD
-                         blockchain=None,
-=======
                          registry: BaseContractRegistry = None,
->>>>>>> 3cd061b1
                          ) -> 'Ursula':
 
         def __attempt(attempt=1, interval=10) -> Ursula:
@@ -1177,11 +1114,7 @@
                                                        federated_only=federated_only,
                                                        minimum_stake=min_stake,
                                                        network_middleware=network_middleware,
-<<<<<<< HEAD
-                                                       blockchain=blockchain)
-=======
                                                        registry=registry)
->>>>>>> 3cd061b1
 
             except NodeSeemsToBeDown:
                 log = Logger(cls.__name__)
@@ -1199,11 +1132,7 @@
                                  seed_uri: str,
                                  federated_only: bool,
                                  minimum_stake: int = 0,
-<<<<<<< HEAD
-                                 blockchain: BlockchainInterface = None,
-=======
                                  registry: BaseContractRegistry = None,
->>>>>>> 3cd061b1
                                  network_middleware: RestMiddleware = None,
                                  *args,
                                  **kwargs
@@ -1230,11 +1159,7 @@
 
         # Load the host as a potential seed node
         potential_seed_node = cls.from_rest_url(
-<<<<<<< HEAD
-            blockchain=blockchain,
-=======
             registry=registry,
->>>>>>> 3cd061b1
             host=real_host,
             port=port,
             network_middleware=network_middleware,
@@ -1246,11 +1171,7 @@
 
         # Check the node's stake (optional)
         if minimum_stake > 0 and not federated_only:
-<<<<<<< HEAD
-            staking_agent = StakingEscrowAgent(blockchain=blockchain)
-=======
             staking_agent = ContractAgency.get_agent(StakingEscrowAgent, registry=registry)
->>>>>>> 3cd061b1
             seednode_stake = staking_agent.get_locked_tokens(staker_address=checksum_address)
             if seednode_stake < minimum_stake:
                 raise Learner.NotATeacher(f"{checksum_address} is staking less then the specified minimum stake value ({minimum_stake}).")
@@ -1258,11 +1179,7 @@
         # Verify the node's TLS certificate
         try:
             potential_seed_node.verify_node(network_middleware=network_middleware,
-<<<<<<< HEAD
-                                            accept_federated_only=federated_only,
-=======
                                             registry=registry,
->>>>>>> 3cd061b1
                                             certificate_filepath=temp_certificate_filepath)
         except potential_seed_node.InvalidNode:
             # TODO: What if our seed node fails verification?
@@ -1293,11 +1210,7 @@
                    ursula_as_bytes: bytes,
                    version: int = INCLUDED_IN_BYTESTRING,
                    federated_only: bool = False,
-<<<<<<< HEAD
-                   blockchain: BlockchainInterface = None,
-=======
                    registry: BaseContractRegistry = None,
->>>>>>> 3cd061b1
                    ) -> 'Ursula':
 
         if version is INCLUDED_IN_BYTESTRING:
@@ -1354,14 +1267,10 @@
         ursulas = []
         for version, node_bytes in versions_and_node_bytes:
             try:
-<<<<<<< HEAD
-                ursula = cls.from_bytes(node_bytes, version, federated_only=federated_only, blockchain=blockchain)
-=======
                 ursula = cls.from_bytes(node_bytes,
                                         version,
                                         registry=registry,
                                         federated_only=federated_only)
->>>>>>> 3cd061b1
             except Ursula.IsFromTheFuture as e:
                 if fail_fast:
                     raise
