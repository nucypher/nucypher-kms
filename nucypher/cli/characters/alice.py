--- conflicted
+++ resolved
@@ -3,10 +3,7 @@
 import click
 from constant_sorrow.constants import NO_BLOCKCHAIN_CONNECTION
 
-<<<<<<< HEAD
-=======
 from nucypher.blockchain.eth.interfaces import BlockchainInterfaceFactory
->>>>>>> 3cd061b1
 from nucypher.characters.banners import ALICE_BANNER
 from nucypher.characters.control.specifications import AliceSpecification, CharacterSpecification
 from nucypher.cli import actions, painting, types
@@ -15,10 +12,6 @@
 from nucypher.cli.types import NETWORK_PORT, EXISTING_READABLE_FILE, EIP55_CHECKSUM_ADDRESS
 from nucypher.config.characters import AliceConfiguration
 from nucypher.config.keyring import NucypherKeyring
-<<<<<<< HEAD
-
-=======
->>>>>>> 3cd061b1
 
 
 @click.command()
@@ -160,19 +153,7 @@
             config_root = click_config.config_file  # Envvar
 
         if not pay_with and not federated_only:
-<<<<<<< HEAD
-            # Connect to Blockchain
-            fetch_registry = registry_filepath is None and not click_config.no_registry
-            registry = None
-            if registry_filepath:
-                registry = EthereumContractRegistry(registry_filepath=registry_filepath)
-            blockchain = BlockchainInterface(provider_uri=provider_uri, registry=registry, poa=poa)
-            blockchain.connect(fetch_registry=fetch_registry, sync_now=sync, emitter=emitter)
-
-            pay_with = select_client_account(emitter=emitter, blockchain=blockchain)
-=======
             pay_with = select_client_account(emitter=emitter, provider_uri=provider_uri)
->>>>>>> 3cd061b1
 
         download_registry = not federated_only and not click_config.no_registry
         new_alice_config = AliceConfiguration.generate(password=get_nucypher_password(confirm=True),
@@ -180,10 +161,6 @@
                                                        checksum_address=pay_with,
                                                        domains={network} if network else None,
                                                        federated_only=federated_only,
-<<<<<<< HEAD
-                                                       download_registry=download_registry,
-=======
->>>>>>> 3cd061b1
                                                        registry_filepath=registry_filepath,
                                                        provider_process=ETH_NODE,
                                                        poa=poa,
