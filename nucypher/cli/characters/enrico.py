import click
from umbral.keys import UmbralPublicKey

from nucypher.characters.banners import ENRICO_BANNER
from nucypher.characters.lawful import Enrico
from nucypher.cli.config import nucypher_click_config
from nucypher.cli.types import NETWORK_PORT
from nucypher.cli.actions import echo_schema
from nucypher.characters.control.specifications import EnricoSpecification


@click.command()
@click.argument('action')
@click.option('--options', help="Export JSON type schema", is_flag=True)
@click.option('--dry-run', '-x', help="Execute normally without actually starting the node", is_flag=True)
@click.option('--http-port', help="The host port to run Moe HTTP services on", type=NETWORK_PORT)
@click.option('--message', help="A unicode message to encrypt for a policy", type=click.STRING)
@click.option('--policy-encrypting-key', help="Encrypting Public Key for Policy as hexidecimal string", type=click.STRING)
@nucypher_click_config
def enrico(click_config, action, options, policy_encrypting_key, dry_run, http_port, message):
    """
    "Enrico the Encryptor" management commands.
<<<<<<< HEAD
=======

    \b
    Actions
    -------------------------------------------------
    \b
    run       Start Enrico's controller.
    encrypt   Encrypt a message under a given policy public key

    """
>>>>>>> 3cd061b1

    \b
    Actions
    -------------------------------------------------
    \b
    run       Start Enrico's controller.
    encrypt   Encrypt a message under a given policy public key

    """

    # Banner
    emitter = click_config.emitter
    emitter.clear()
    emitter.banner(ENRICO_BANNER.format(policy_encrypting_key))

    #
    # Handle Options
    #
    if options:
        # TODO: Move to common decorator
        scheme = echo_schema(enrico, character_name=EnricoSpecification._name, action=action)
        emitter.ipc(response=scheme, request_id=0, duration=0)  # FIXME: what are request_id and duration here?
        return  # Exit

    #
    # Validate
    #
    if not policy_encrypting_key:
        raise click.BadArgumentUsage('--policy-encrypting-key is required to start Enrico.')

    #
    # Make Enrico
    #
    policy_encrypting_key = UmbralPublicKey.from_bytes(bytes.fromhex(policy_encrypting_key))
    ENRICO = Enrico(policy_encrypting_key=policy_encrypting_key)
    ENRICO.controller.emitter = emitter  # TODO: set it on object creation? Or not set at all?

    #
    # Actions
    #

    if action == 'run':

        # RPC
        if click_config.json_ipc:
            rpc_controller = ENRICO.make_rpc_controller()
            _transport = rpc_controller.make_control_transport()
            rpc_controller.start()
            return

        ENRICO.log.info('Starting HTTP Character Web Controller')
        controller = ENRICO.make_web_controller()
        return controller.start(http_port=http_port, dry_run=dry_run)

    elif action == 'encrypt':

        # Validate
        if not message:
            raise click.BadArgumentUsage('--message is a required flag to encrypt.')

        # Request
        encryption_request = {'message': message}
        response = ENRICO.controller.encrypt_message(request=encryption_request)
        return response
    else:
        raise click.BadArgumentUsage<|MERGE_RESOLUTION|>--- conflicted
+++ resolved
@@ -20,8 +20,6 @@
 def enrico(click_config, action, options, policy_encrypting_key, dry_run, http_port, message):
     """
     "Enrico the Encryptor" management commands.
-<<<<<<< HEAD
-=======
 
     \b
     Actions
@@ -31,7 +29,6 @@
     encrypt   Encrypt a message under a given policy public key
 
     """
->>>>>>> 3cd061b1
 
     \b
     Actions
