--- conflicted
+++ resolved
@@ -26,11 +26,7 @@
 
 from nucypher.blockchain.eth.agents import NucypherTokenAgent, AdjudicatorAgent, PolicyManagerAgent, StakingEscrowAgent
 from nucypher.blockchain.eth.constants import NUCYPHER_TOKEN_CONTRACT_NAME
-<<<<<<< HEAD
-from nucypher.blockchain.eth.interfaces import BlockchainInterface
-=======
 from nucypher.blockchain.eth.interfaces import BlockchainInterface, BlockchainInterfaceFactory
->>>>>>> 3cd061b1
 from nucypher.blockchain.eth.utils import datetime_at_period
 from nucypher.blockchain.eth.utils import etherscan_url
 from nucypher.characters.banners import NUCYPHER_BANNER, NU_BANNER
@@ -252,14 +248,8 @@
 
 
 def prettify_stake(stake, index: int = None) -> str:
-<<<<<<< HEAD
-
-    start_datetime = stake.start_datetime.local_datetime().strftime("%b %d %H:%M:%S %Z")
-    expiration_datetime = stake.end_datetime.local_datetime().strftime("%b %d %H:%M:%S %Z")
-=======
     start_datetime = stake.start_datetime.local_datetime().strftime("%b %d %H:%M:%S %Z")
     expiration_datetime = stake.unlock_datetime.local_datetime().strftime("%b %d %H:%M:%S %Z")
->>>>>>> 3cd061b1
     duration = stake.duration
 
     pretty_periods = f'{duration} periods {"." if len(str(duration)) == 2 else ""}'
@@ -299,11 +289,7 @@
                                 extension):
 
     new_end_period = original_stake.end_period + extension
-<<<<<<< HEAD
-    new_duration = new_end_period - original_stake.start_period
-=======
     new_duration_periods = new_end_period - original_stake.start_period
->>>>>>> 3cd061b1
     staking_address = original_stake.owner_address
 
     division_message = f"""
@@ -378,11 +364,7 @@
             webbrowser.open_new_tab(url)
 
 
-<<<<<<< HEAD
-def paint_staged_deployment(emitter, deployer) -> None:
-=======
 def paint_staged_deployment(emitter, deployer_interface, administrator) -> None:
->>>>>>> 3cd061b1
     emitter.clear()
     emitter.banner(NU_BANNER)
     emitter.echo(f"Current Time ........ {maya.now().iso8601()}")
