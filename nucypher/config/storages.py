"""
This file is part of nucypher.

nucypher is free software: you can redistribute it and/or modify
it under the terms of the GNU Affero General Public License as published by
the Free Software Foundation, either version 3 of the License, or
(at your option) any later version.

nucypher is distributed in the hope that it will be useful,
but WITHOUT ANY WARRANTY; without even the implied warranty of
MERCHANTABILITY or FITNESS FOR A PARTICULAR PURPOSE.  See the
GNU Affero General Public License for more details.

You should have received a copy of the GNU Affero General Public License
along with nucypher.  If not, see <https://www.gnu.org/licenses/>.
"""

import binascii
import os
import tempfile
from abc import abstractmethod, ABC

import OpenSSL
import shutil
from cryptography import x509
from cryptography.hazmat.backends import default_backend
from cryptography.hazmat.primitives.serialization import Encoding
from cryptography.x509 import Certificate, NameOID
from eth_utils import is_checksum_address
from twisted.logger import Logger
from typing import Callable, Tuple, Union, Set, Any

from nucypher.blockchain.eth.interfaces import BlockchainInterface
<<<<<<< HEAD
=======
from nucypher.blockchain.eth.registry import BaseContractRegistry
>>>>>>> 3cd061b1
from nucypher.config.constants import DEFAULT_CONFIG_ROOT
from nucypher.blockchain.eth.decorators import validate_checksum_address


class NodeStorage(ABC):
    _name = NotImplemented
    _TYPE_LABEL = 'storage_type'
    NODE_SERIALIZER = binascii.hexlify
    NODE_DESERIALIZER = binascii.unhexlify
    TLS_CERTIFICATE_ENCODING = Encoding.PEM
    TLS_CERTIFICATE_EXTENSION = '.{}'.format(TLS_CERTIFICATE_ENCODING.name.lower())

    class NodeStorageError(Exception):
        pass

    class UnknownNode(NodeStorageError):
        pass

    def __init__(self,
                 federated_only: bool,  # TODO# 466
                 character_class=None,
                 serializer: Callable = NODE_SERIALIZER,
                 deserializer: Callable = NODE_DESERIALIZER,
<<<<<<< HEAD
                 blockchain: BlockchainInterface = None
=======
                 registry: BaseContractRegistry = None,
>>>>>>> 3cd061b1
                 ) -> None:

        # TODO: Use blockchain None to indicate federated status.
        from nucypher.characters.lawful import Ursula

        self.log = Logger(self.__class__.__name__)
<<<<<<< HEAD
        self.blockchain = blockchain
=======
        self.registry = registry
>>>>>>> 3cd061b1
        self.serializer = serializer
        self.deserializer = deserializer
        self.federated_only = federated_only
        self.character_class = character_class or Ursula

    def __getitem__(self, item):
        return self.get(checksum_address=item, federated_only=self.federated_only)

    def __setitem__(self, key, value):
        return self.store_node_metadata(node=value)

    def __delitem__(self, key):
        self.remove(checksum_address=key)

    def __iter__(self):
        return self.all(federated_only=self.federated_only)

    def _read_common_name(self, certificate: Certificate):
        x509 = OpenSSL.crypto.X509.from_cryptography(certificate)
        subject_components = x509.get_subject().get_components()
        common_name_as_bytes = subject_components[0][1]
        common_name_from_cert = common_name_as_bytes.decode()
        return common_name_from_cert

    def _write_tls_certificate(self,
                               certificate: Certificate,
                               host: str = None,
                               force: bool = True) -> str:

        # Read
        x509 = OpenSSL.crypto.X509.from_cryptography(certificate)
        subject_components = x509.get_subject().get_components()
        common_name_as_bytes = subject_components[0][1]
        common_name_on_certificate = common_name_as_bytes.decode()
        if not host:
            host = common_name_on_certificate

        pseudonym = certificate.subject.get_attributes_for_oid(NameOID.PSEUDONYM)[0]
        checksum_address = pseudonym.value

        if not is_checksum_address(checksum_address):  # TODO: more?
            raise RuntimeError("Invalid certificate checksum address encountered: {}".format(checksum_address))

        # Validate
        # TODO: It's better for us to have checked this a while ago so that this situation is impossible.  #443
        if host and (host != common_name_on_certificate):
            raise ValueError(
                f"You passed a hostname ('{host}') that does not match the certificate's common name.")
        certificate_filepath = self.generate_certificate_filepath(checksum_address=checksum_address)
        certificate_already_exists = os.path.isfile(certificate_filepath)
        if force is False and certificate_already_exists:
            raise FileExistsError('A TLS certificate already exists at {}.'.format(certificate_filepath))

        # Write
        with open(certificate_filepath, 'wb') as certificate_file:
            public_pem_bytes = certificate.public_bytes(self.TLS_CERTIFICATE_ENCODING)
            certificate_file.write(public_pem_bytes)

        self.certificate_filepath = certificate_filepath
        self.log.debug(f"Saved TLS certificate for {checksum_address}: {certificate_filepath}")

        return certificate_filepath

    @abstractmethod
    def store_node_certificate(self, certificate: Certificate) -> str:
        raise NotImplementedError

    @abstractmethod
    def store_node_metadata(self, node, filepath: str = None) -> str:
        """Save a single node's metadata and tls certificate"""
        raise NotImplementedError

    @abstractmethod
    def generate_certificate_filepath(self, checksum_address: str) -> str:
        raise NotImplementedError

    @abstractmethod
    def payload(self) -> dict:
        raise NotImplementedError

    @classmethod
    @abstractmethod
    def from_payload(self, data: dict, *args, **kwargs) -> 'NodeStorage':
        """Instantiate a storage object from a dictionary"""
        raise NotImplementedError

    @abstractmethod
    def initialize(self):
        """One-time initialization steps to establish a node storage backend"""
        raise NotImplementedError

    @abstractmethod
    def all(self, federated_only: bool, certificates_only: bool = False) -> set:
        """Return s set of all stored nodes"""
        raise NotImplementedError

    @abstractmethod
    def get(self, checksum_address: str, federated_only: bool):
        """Retrieve a single stored node"""
        raise NotImplementedError

    @abstractmethod
    def remove(self, checksum_address: str) -> bool:
        """Remove a single stored node"""
        raise NotImplementedError

    @abstractmethod
    def clear(self) -> bool:
        """Remove all stored nodes"""
        raise NotImplementedError


class ForgetfulNodeStorage(NodeStorage):
    _name = ':memory:'
    __base_prefix = "nucypher-tmp-certs-"

    def __init__(self, *args, **kwargs) -> None:
        super().__init__(*args, **kwargs)
        self.__metadata = dict()

        # Certificates
        self.__certificates = dict()
        self.__temporary_certificates = list()
        self.__temp_certificates_dir = tempfile.mkdtemp(prefix='nucypher-temp-certs-')

    def __del__(self):
        shutil.rmtree(self.__temp_certificates_dir, ignore_errors=True)

    def all(self, federated_only: bool, certificates_only: bool = False) -> set:
        return set(self.__metadata.values() if not certificates_only else self.__certificates.values())

    @validate_checksum_address
    def get(self,
            federated_only: bool,
            host: str = None,
            checksum_address: str = None,
            certificate_only: bool = False):

        if not bool(checksum_address) ^ bool(host):
            message = "Either pass checksum_address or host; Not both. Got ({} {})".format(checksum_address, host)
            raise ValueError(message)

        if certificate_only is True:
            try:
                return self.__certificates[checksum_address or host]
            except KeyError:
                raise self.UnknownNode
        else:
            try:
                return self.__metadata[checksum_address or host]
            except KeyError:
                raise self.UnknownNode

    def forget(self) -> bool:
        for temp_certificate in self.__temporary_certificates:
            os.remove(temp_certificate)
        return len(self.__temporary_certificates) == 0

    def store_node_certificate(self, certificate: Certificate):
        pseudonym = certificate.subject.get_attributes_for_oid(NameOID.PSEUDONYM)[0]
        checksum_address = pseudonym.value
        if not is_checksum_address(checksum_address):
            raise RuntimeError("Invalid certificate checksum_address encountered")  # TODO: More
        self.__certificates[checksum_address] = certificate
        self._write_tls_certificate(certificate=certificate)
        filepath = self.generate_certificate_filepath(checksum_address=checksum_address)
        return filepath

    def store_node_metadata(self, node, filepath: str = None):
        self.__metadata[node.checksum_address] = node
        return self.__metadata[node.checksum_address]

    @validate_checksum_address
    def generate_certificate_filepath(self, checksum_address: str) -> str:
        filename = '{}.pem'.format(checksum_address)
        filepath = os.path.join(self.__temp_certificates_dir, filename)
        return filepath

    @validate_checksum_address
    def remove(self,
               checksum_address: str,
               metadata: bool = True,
               certificate: bool = True
               ) -> Tuple[bool, str]:

        if metadata is True:
            del self.__metadata[checksum_address]
        if certificate is True:
            del self.__certificates[checksum_address]
        return True, checksum_address

    def clear(self, metadata: bool = True, certificates: bool = True) -> None:
        """Forget all stored nodes and certificates"""
        if metadata is True:
            self.__metadata = dict()
        if certificates is True:
            self.__certificates = dict()

    def payload(self) -> dict:
        payload = {self._TYPE_LABEL: self._name}
        return payload

    @classmethod
    def from_payload(cls, payload: dict, *args, **kwargs) -> 'ForgetfulNodeStorage':
        """Alternate constructor to create a storage instance from JSON-like configuration"""
        if payload[cls._TYPE_LABEL] != cls._name:
            raise cls.NodeStorageError
        return cls(*args, **kwargs)

    def initialize(self) -> bool:
        """Returns True if initialization was successful"""
        self.__metadata = dict()
        self.__certificates = dict()
        return not bool(self.__metadata or self.__certificates)


class LocalFileBasedNodeStorage(NodeStorage):
    _name = 'local'
    __METADATA_FILENAME_TEMPLATE = '{}.node'

    class NoNodeMetadataFileFound(FileNotFoundError, NodeStorage.UnknownNode):
        pass

    def __init__(self,
                 config_root: str = None,
                 storage_root: str = None,
                 metadata_dir: str = None,
                 certificates_dir: str = None,
                 *args, **kwargs
                 ) -> None:

        super().__init__(*args, **kwargs)
        self.log = Logger(self.__class__.__name__)

        self.root_dir = storage_root
        self.metadata_dir = metadata_dir
        self.certificates_dir = certificates_dir
        self._cache_storage_filepaths(config_root=config_root)

    @staticmethod
    def _generate_storage_filepaths(config_root: str = None,
                                    storage_root: str = None,
                                    metadata_dir: str = None,
                                    certificates_dir: str = None):

        storage_root = storage_root or os.path.join(config_root or DEFAULT_CONFIG_ROOT, 'known_nodes')
        metadata_dir = metadata_dir or os.path.join(storage_root, 'metadata')
        certificates_dir = certificates_dir or os.path.join(storage_root, 'certificates')

        payload = {'storage_root': storage_root,
                   'metadata_dir': metadata_dir,
                   'certificates_dir': certificates_dir}

        return payload

    def _cache_storage_filepaths(self, config_root: str = None):
        filepaths = self._generate_storage_filepaths(config_root=config_root,
                                                     storage_root=self.root_dir,
                                                     metadata_dir=self.metadata_dir,
                                                     certificates_dir=self.certificates_dir)
        self.root_dir = filepaths['storage_root']
        self.metadata_dir = filepaths['metadata_dir']
        self.certificates_dir = filepaths['certificates_dir']

    #
    # Certificates
    #

    @validate_checksum_address
    def __get_certificate_filename(self, checksum_address: str):
        return '{}.{}'.format(checksum_address, Encoding.PEM.name.lower())

    def __get_certificate_filepath(self, certificate_filename: str) -> str:
        return os.path.join(self.certificates_dir, certificate_filename)

    @validate_checksum_address
    def generate_certificate_filepath(self, checksum_address: str) -> str:
        certificate_filename = self.__get_certificate_filename(checksum_address)
        certificate_filepath = self.__get_certificate_filepath(certificate_filename=certificate_filename)
        return certificate_filepath

    @validate_checksum_address
    def __read_tls_public_certificate(self, filepath: str = None, checksum_address: str = None) -> Certificate:
        """Deserialize an X509 certificate from a filepath"""
        if not bool(filepath) ^ bool(checksum_address):
            raise ValueError("Either pass filepath or checksum_address; Not both.")

        if not filepath and checksum_address is not None:
            filepath = self.generate_certificate_filepath(checksum_address)

        try:
            with open(filepath, 'rb') as certificate_file:
                cert = x509.load_pem_x509_certificate(certificate_file.read(), backend=default_backend())
                return cert
        except FileNotFoundError:
            raise FileNotFoundError("No SSL certificate found at {}".format(filepath))

    #
    # Metadata
    #

    @validate_checksum_address
    def __generate_metadata_filepath(self, checksum_address: str, metadata_dir: str = None) -> str:
        metadata_path = os.path.join(metadata_dir or self.metadata_dir,
                                     self.__METADATA_FILENAME_TEMPLATE.format(checksum_address))
        return metadata_path

<<<<<<< HEAD
    def __read_metadata(self,
                        filepath: str,
                        federated_only: bool,
                        blockchain: BlockchainInterface = None):

        # TODO: Use blockchain None to indicate federated only
=======
    def __read_metadata(self, filepath: str, federated_only: bool):

>>>>>>> 3cd061b1
        from nucypher.characters.lawful import Ursula

        try:
            with open(filepath, "rb") as seed_file:
                seed_file.seek(0)
                node_bytes = self.deserializer(seed_file.read())
<<<<<<< HEAD
                node = Ursula.from_bytes(node_bytes, blockchain=blockchain, federated_only=federated_only)
=======
                node = Ursula.from_bytes(node_bytes, federated_only=federated_only)  # TODO: #466
>>>>>>> 3cd061b1
        except FileNotFoundError:
            raise self.UnknownNode
        return node

    def __write_metadata(self, filepath: str, node):
        with open(filepath, "wb") as f:
            f.write(self.serializer(self.character_class.__bytes__(node)))
        self.log.info("Wrote new node metadata to filesystem {}".format(filepath))
        return filepath

    #
    # API
    #
    def all(self, federated_only: bool, certificates_only: bool = False) -> Set[Union[Any, Certificate]]:
        filenames = os.listdir(self.certificates_dir if certificates_only else self.metadata_dir)
        self.log.info("Found {} known node metadata files at {}".format(len(filenames), self.metadata_dir))

        known_certificates = set()
        if certificates_only:
            for filename in filenames:
                certificate = self.__read_tls_public_certificate(os.path.join(self.certificates_dir, filename))
                known_certificates.add(certificate)
            return known_certificates

        else:
            known_nodes = set()
            for filename in filenames:
                metadata_path = os.path.join(self.metadata_dir, filename)
                node = self.__read_metadata(filepath=metadata_path,
                                            blockchain=self.blockchain,
                                            federated_only=federated_only)  # TODO: 466
                known_nodes.add(node)
            return known_nodes

    @validate_checksum_address
    def get(self, checksum_address: str, federated_only: bool, certificate_only: bool = False):
        if certificate_only is True:
            certificate = self.__read_tls_public_certificate(checksum_address=checksum_address)
            return certificate
        metadata_path = self.__generate_metadata_filepath(checksum_address=checksum_address)
        node = self.__read_metadata(filepath=metadata_path,
                                    blockchain=self.blockchain,
                                    federated_only=federated_only)  # TODO: 466
        return node

    def store_node_certificate(self, certificate: Certificate, force: bool = True):
        certificate_filepath = self._write_tls_certificate(certificate=certificate, force=force)
        return certificate_filepath

    def store_node_metadata(self, node, filepath: str = None) -> str:
        address = node.checksum_address
        filepath = self.__generate_metadata_filepath(checksum_address=address, metadata_dir=filepath)
        self.__write_metadata(filepath=filepath, node=node)
        return filepath

    def save_node(self, node, force) -> Tuple[str, str]:
        certificate_filepath = self.store_node_certificate(certificate=node.certificate, force=force)
        metadata_filepath = self.store_node_metadata(node=node)
        return metadata_filepath, certificate_filepath

    @validate_checksum_address
    def remove(self, checksum_address: str, metadata: bool = True, certificate: bool = True) -> None:

        if metadata is True:
            metadata_filepath = self.__generate_metadata_filepath(checksum_address=checksum_address)
            os.remove(metadata_filepath)
            self.log.debug("Deleted {} from the filesystem".format(checksum_address))

        if certificate is True:
            certificate_filepath = self.generate_certificate_filepath(checksum_address=checksum_address)
            os.remove(certificate_filepath)
            self.log.debug("Deleted {} from the filesystem".format(checksum_address))

        return

    def clear(self, metadata: bool = True, certificates: bool = True) -> None:
        """Forget all stored nodes and certificates"""

        def __destroy_dir_contents(path):
            for file in os.listdir(path):
                file_path = os.path.join(path, file)
                if os.path.isfile(file_path):
                    os.unlink(file_path)

        if metadata is True:
            __destroy_dir_contents(self.metadata_dir)
        if certificates is True:
            __destroy_dir_contents(self.certificates_dir)

        return

    def payload(self) -> dict:
        payload = {
            'storage_type': self._name,
            'storage_root': self.root_dir,
            'metadata_dir': self.metadata_dir,
            'certificates_dir': self.certificates_dir
        }
        return payload

    @classmethod
    def from_payload(cls, payload: dict, *args, **kwargs) -> 'LocalFileBasedNodeStorage':
        storage_type = payload[cls._TYPE_LABEL]
        if not storage_type == cls._name:
            raise cls.NodeStorageError("Wrong storage type. got {}".format(storage_type))
        del payload['storage_type']

        return cls(*args, **payload, **kwargs)

    def initialize(self) -> bool:
        storage_dirs = (self.root_dir, self.metadata_dir, self.certificates_dir)
        for storage_dir in storage_dirs:
            try:
                os.mkdir(storage_dir, mode=0o755)
            except FileExistsError:
                message = "There are pre-existing files at {}".format(self.root_dir)
                self.log.info(message)
            except FileNotFoundError:
                raise self.NodeStorageError("There is no existing configuration at {}".format(self.root_dir))

        return bool(all(map(os.path.isdir, (self.root_dir, self.metadata_dir, self.certificates_dir))))


class TemporaryFileBasedNodeStorage(LocalFileBasedNodeStorage):
    _name = 'tmp'

    def __init__(self, *args, **kwargs):
        self.__temp_metadata_dir = None
        self.__temp_certificates_dir = None
        super().__init__(metadata_dir=self.__temp_metadata_dir,
                         certificates_dir=self.__temp_certificates_dir,
                         *args, **kwargs)

    def __del__(self):
        if self.__temp_metadata_dir is not None:
            shutil.rmtree(self.__temp_metadata_dir, ignore_errors=True)
            shutil.rmtree(self.__temp_certificates_dir, ignore_errors=True)

    def initialize(self) -> bool:
        # Metadata
        self.__temp_metadata_dir = tempfile.mkdtemp(prefix="nucypher-tmp-nodes-")
        self.metadata_dir = self.__temp_metadata_dir

        # Certificates
        self.__temp_certificates_dir = tempfile.mkdtemp(prefix="nucypher-tmp-certs-")
        self.certificates_dir = self.__temp_certificates_dir

        return bool(os.path.isdir(self.metadata_dir) and os.path.isdir(self.certificates_dir))


#
# Node Storage Registry
#
NODE_STORAGES = {storage_class._name: storage_class
                 for storage_class in NodeStorage.__subclasses__()}<|MERGE_RESOLUTION|>--- conflicted
+++ resolved
@@ -31,10 +31,7 @@
 from typing import Callable, Tuple, Union, Set, Any
 
 from nucypher.blockchain.eth.interfaces import BlockchainInterface
-<<<<<<< HEAD
-=======
 from nucypher.blockchain.eth.registry import BaseContractRegistry
->>>>>>> 3cd061b1
 from nucypher.config.constants import DEFAULT_CONFIG_ROOT
 from nucypher.blockchain.eth.decorators import validate_checksum_address
 
@@ -58,22 +55,14 @@
                  character_class=None,
                  serializer: Callable = NODE_SERIALIZER,
                  deserializer: Callable = NODE_DESERIALIZER,
-<<<<<<< HEAD
-                 blockchain: BlockchainInterface = None
-=======
                  registry: BaseContractRegistry = None,
->>>>>>> 3cd061b1
                  ) -> None:
 
         # TODO: Use blockchain None to indicate federated status.
         from nucypher.characters.lawful import Ursula
 
         self.log = Logger(self.__class__.__name__)
-<<<<<<< HEAD
-        self.blockchain = blockchain
-=======
         self.registry = registry
->>>>>>> 3cd061b1
         self.serializer = serializer
         self.deserializer = deserializer
         self.federated_only = federated_only
@@ -381,28 +370,15 @@
                                      self.__METADATA_FILENAME_TEMPLATE.format(checksum_address))
         return metadata_path
 
-<<<<<<< HEAD
-    def __read_metadata(self,
-                        filepath: str,
-                        federated_only: bool,
-                        blockchain: BlockchainInterface = None):
-
-        # TODO: Use blockchain None to indicate federated only
-=======
     def __read_metadata(self, filepath: str, federated_only: bool):
 
->>>>>>> 3cd061b1
         from nucypher.characters.lawful import Ursula
 
         try:
             with open(filepath, "rb") as seed_file:
                 seed_file.seek(0)
                 node_bytes = self.deserializer(seed_file.read())
-<<<<<<< HEAD
-                node = Ursula.from_bytes(node_bytes, blockchain=blockchain, federated_only=federated_only)
-=======
                 node = Ursula.from_bytes(node_bytes, federated_only=federated_only)  # TODO: #466
->>>>>>> 3cd061b1
         except FileNotFoundError:
             raise self.UnknownNode
         return node
