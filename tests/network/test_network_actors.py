--- conflicted
+++ resolved
@@ -107,12 +107,10 @@
         bytes(alice.seal) + bytes(bob.seal) + alice.__resource_id)
 
 
-@pytest.mark.usefixtures("treasure_map_is_set_on_dht")
 def test_alice_sets_treasure_map_on_network(enacted_policy_group, ursulas):
     """
     Having enacted all the policies of a PolicyGroup, Alice creates a TreasureMap and sends it to Ursula via the DHT.
     """
-    alice = enacted_policy_group.alice
     _, packed_encrypted_treasure_map, _, _ = enacted_policy_group.publish_treasure_map()
 
     treasure_map_as_set_on_network = ursulas[0].server.storage[
@@ -144,44 +142,35 @@
     """
     The TreasureMap given by Alice to Ursula is the correct one for Bob; he can decrypt and read it.
     """
-    # treasure_map_as_set_on_network = ursulas[0].server.storage[
-    #     digest(enacted_policy_group.treasure_map_dht_key())]
+    treasure_map_as_set_on_network = ursulas[0].server.storage[
+        digest(enacted_policy_group.treasure_map_dht_key())]
 
-    # _signature_for_ursula, pubkey_sig_alice, hrac, encrypted_treasure_map = dht_value_splitter(
-    #     treasure_map_as_set_on_network[5::], msgpack_remainder=True)  # 5:: to account for prepended "trmap"
-
-    encrypted_treasure_map, _, _, _ = enacted_policy_group.publish_treasure_map()
+    _signature_for_ursula, pubkey_sig_alice, hrac, encrypted_treasure_map = dht_value_splitter(
+        treasure_map_as_set_on_network[5::], msgpack_remainder=True)  # 5:: to account for prepended "trmap"
 
     verified, cleartext = treasure_map_as_decrypted_by_bob = bob.verify_from(alice,
-                                                                             encrypted_treasure_map,
-                                                                             decrypt=True,
-                                                                             signature_is_on_cleartext=True,
-                                                                             )
-    _alices_signature, treasure_map_as_decrypted_by_bob = BytestringSplitter(Signature)(cleartext,
-                                                                                        return_remainder=True)
+                                                                 encrypted_treasure_map,
+                                                                 decrypt=True,
+                                                                 signature_is_on_cleartext=True,
+                                                                 )
+    _alices_signature, treasure_map_as_decrypted_by_bob = BytestringSplitter(Signature)(cleartext, return_remainder=True)
 
     assert treasure_map_as_decrypted_by_bob == enacted_policy_group.treasure_map.packed_payload()
     assert verified is True
 
 
-<<<<<<< HEAD
 @pytest.mark.usefixtures("treasure_map_is_set_on_dht")
 def test_bob_can_retreive_the_treasure_map_and_decrypt_it(enacted_policy_group, ursulas):
-=======
-def test_bob_can_retreive_the_treasure_map_and_decrypt_it(bob, ursulas, enacted_policy_group):
->>>>>>> 21c18ea5
     """
     Above, we showed that the TreasureMap saved on the network is the correct one for Bob.  Here, we show
     that Bob can retrieve it with only the information about which he is privy pursuant to the PolicyGroup.
     """
+    bob = enacted_policy_group.bob
     networky_stuff = MockNetworkyStuff(ursulas)
-    encrypted_treasure_map, _, _, _ = enacted_policy_group.publish_treasure_map()
 
-    # Let's imagine that Bob doesn't have access to the instantiated PolicyGroup.
-    alice, uri = enacted_policy_group.alice, enacted_policy_group.uri
-
-    # However, he can still get the TreasureMap by knowing the alice and uri.
-    treasure_map_from_wire = bob.get_treasure_map(alice, uri)
+    # Of course, in the real world, Bob has sufficient information to reconstitute a PolicyGroup, gleaned, we presume,
+    # through a side-channel with Alice.
+    treasure_map_from_wire = bob.get_treasure_map(enacted_policy_group)
 
     assert enacted_policy_group.treasure_map == treasure_map_from_wire
 
